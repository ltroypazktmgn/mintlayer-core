--- conflicted
+++ resolved
@@ -39,19 +39,13 @@
 pub async fn initialization<S, Fut, F: Fn() -> Fut>(
     storage_maker: Arc<F>,
     _seed_maker: Box<dyn Fn() -> Seed + Send>,
-<<<<<<< HEAD
 ) -> Result<(), Failed>
 where
     S: ApiServerStorage,
     Fut: Future<Output = S> + Send + 'static,
 {
     let storage = storage_maker().await;
-    let mut tx = storage.transaction_ro().await.unwrap();
-=======
-) -> Result<(), Failed> {
-    let storage = storage_maker();
     let tx = storage.transaction_ro().await.unwrap();
->>>>>>> 4fd33b33
     assert!(tx.is_initialized().await.unwrap());
     Ok(())
 }
