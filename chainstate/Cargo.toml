[package]
edition = "2021"
license = "MIT"
name = "chainstate"
version = "0.1.0"

# See more keys and their definitions at https://doc.rust-lang.org/cargo/reference/manifest.html

[dependencies]
chainstate-storage = {path = '../chainstate-storage'}
chainstate-types = {path = '../chainstate-types'}
common = {path = '../common'}
crypto = {path = '../crypto'}
logging = {path = '../logging'}
rpc = {path = '../rpc'}
serialization = {path = "../serialization"}
subsystem = {path = '../subsystem'}
utils = {path = '../utils'}

async-trait = "0.1"
hex = "0.4"
itertools = "0.10"
jsonrpsee = {version = "0.14", features = ["macros"]}
num = "0.4.0"
replace_with = "0.1"
thiserror = "1.0"
<<<<<<< HEAD
generic-array = "0.14"
=======
serde = { version = "1", features = ["derive"] }
>>>>>>> 2ace42bf

[dev-dependencies]
mockall = "0.11"
serde_json = "1.0"
static_assertions = "1.1"
tokio = "1.19"<|MERGE_RESOLUTION|>--- conflicted
+++ resolved
@@ -24,11 +24,8 @@
 num = "0.4.0"
 replace_with = "0.1"
 thiserror = "1.0"
-<<<<<<< HEAD
 generic-array = "0.14"
-=======
 serde = { version = "1", features = ["derive"] }
->>>>>>> 2ace42bf
 
 [dev-dependencies]
 mockall = "0.11"
