--- conflicted
+++ resolved
@@ -69,15 +69,11 @@
 
     /// Reads blocks from disk
     #[method(name = "import_bootstrap_file")]
-<<<<<<< HEAD
-    async fn import_bootstrap_file(&self, file_path: &std::path::Path) -> rpc::Result<()>;
+    async fn import_bootstrap_file(&self, file_path: &std::path::Path) -> RpcResult<()>;
 
     /// Returns true if the initial block download isn't finished yet.
     #[method(name = "is_initial_block_download")]
     async fn is_initial_block_download(&self) -> rpc::Result<bool>;
-=======
-    async fn import_bootstrap_file(&self, file_path: &std::path::Path) -> RpcResult<()>;
->>>>>>> 5e9578ed
 }
 
 #[async_trait::async_trait]
