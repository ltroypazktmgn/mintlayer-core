// Copyright (c) 2022 RBB S.r.l
// opensource@mintlayer.org
// SPDX-License-Identifier: MIT
// Licensed under the MIT License;
// you may not use this file except in compliance with the License.
// You may obtain a copy of the License at
//
// https://github.com/mintlayer/mintlayer-core/blob/master/LICENSE
//
// Unless required by applicable law or agreed to in writing, software
// distributed under the License is distributed on an "AS IS" BASIS,
// WITHOUT WARRANTIES OR CONDITIONS OF ANY KIND, either express or implied.
// See the License for the specific language governing permissions and
// limitations under the License.

use std::{collections::BTreeSet, sync::Arc};

<<<<<<< HEAD
use super::{
    consensus_validator::{compute_extra_consensus_data, TransactionIndexHandle},
    gen_block_index::GenBlockIndex,
    median_time::calculate_median_time_past,
    pos::is_due_for_epoch_data_calculation,
    time_getter::TimeGetterFn,
};
use chainstate_storage::{BlockchainStorageRead, BlockchainStorageWrite, TransactionRw};
use chainstate_types::{
    block_index::BlockIndex,
    epoch_data::EpochData,
    height_skip::get_skip_height,
    preconnect_data::{BlockPreconnectData, ConsensusExtraData},
};
=======
use chainstate_storage::{BlockchainStorageRead, BlockchainStorageWrite, TransactionRw};
use chainstate_types::{get_skip_height, BlockIndex, GenBlockIndex, PropertyQueryError};
>>>>>>> 2bba7812
use common::{
    chain::{
        block::{calculate_tx_merkle_root, calculate_witness_merkle_root, BlockHeader},
        Block, ChainConfig, GenBlock, GenBlockId, OutPointSourceId,
    },
    primitives::{BlockDistance, BlockHeight, Id, Idable},
    Uint256,
};
use consensus::{BlockIndexHandle, TransactionIndexHandle};
use logging::log;
use utils::ensure;

use super::{median_time::calculate_median_time_past, time_getter::TimeGetterFn};
use crate::{BlockError, BlockSource, ChainstateConfig};

use super::{
    orphan_blocks::{OrphanBlocks, OrphanBlocksMut},
    transaction_verifier::{BlockTransactableRef, TransactionVerifier},
    BlockSizeError, CheckBlockError, CheckBlockTransactionsError, OrphanCheckError,
};

pub(crate) struct ChainstateRef<'a, S, O> {
    chain_config: &'a ChainConfig,
    _chainstate_config: &'a ChainstateConfig,
    db_tx: S,
    orphan_blocks: O,
    time_getter: &'a TimeGetterFn,
}

impl<'a, S: BlockchainStorageRead, O: OrphanBlocks> BlockIndexHandle for ChainstateRef<'a, S, O> {
    fn get_block_index(
        &self,
        block_id: &Id<Block>,
    ) -> Result<Option<BlockIndex>, PropertyQueryError> {
        self.get_block_index(block_id)
    }
    fn get_gen_block_index(
        &self,
        block_id: &Id<GenBlock>,
    ) -> Result<Option<GenBlockIndex>, PropertyQueryError> {
        self.get_gen_block_index(block_id)
    }
    fn get_ancestor(
        &self,
        block_index: &BlockIndex,
        ancestor_height: BlockHeight,
    ) -> Result<GenBlockIndex, PropertyQueryError> {
        self.get_ancestor(&GenBlockIndex::Block(block_index.clone()), ancestor_height)
    }

    fn get_epoch_data(&self, epoch_index: u64) -> Result<Option<EpochData>, PropertyQueryError> {
        self.get_epoch_data(epoch_index)
    }
}

impl<'a, S: BlockchainStorageRead, O: OrphanBlocks> TransactionIndexHandle
    for ChainstateRef<'a, S, O>
{
    fn get_mainchain_tx_index(
        &self,
        tx_id: &OutPointSourceId,
    ) -> Result<Option<common::chain::TxMainChainIndex>, PropertyQueryError> {
        self.get_mainchain_tx_index(tx_id)
    }

    fn get_mainchain_tx_by_position(
        &self,
        tx_index: &common::chain::TxMainChainPosition,
    ) -> Result<Option<common::chain::Transaction>, PropertyQueryError> {
        self.get_mainchain_tx_by_position(tx_index)
    }
}

impl<'a, S: TransactionRw<Error = chainstate_storage::Error>, O> ChainstateRef<'a, S, O> {
    pub fn commit_db_tx(self) -> chainstate_storage::Result<()> {
        self.db_tx.commit()
    }
}

impl<'a, S: BlockchainStorageRead, O: OrphanBlocks> ChainstateRef<'a, S, O> {
    pub fn new_rw(
        chain_config: &'a ChainConfig,
        chainstate_config: &'a ChainstateConfig,
        db_tx: S,
        orphan_blocks: O,
        time_getter: &'a TimeGetterFn,
    ) -> ChainstateRef<'a, S, O> {
        ChainstateRef {
            chain_config,
            _chainstate_config: chainstate_config,
            db_tx,
            orphan_blocks,
            time_getter,
        }
    }

    pub fn new_ro(
        chain_config: &'a ChainConfig,
        chainstate_config: &'a ChainstateConfig,
        db_tx: S,
        orphan_blocks: O,
        time_getter: &'a TimeGetterFn,
    ) -> ChainstateRef<'a, S, O> {
        ChainstateRef {
            chain_config,
            _chainstate_config: chainstate_config,
            db_tx,
            orphan_blocks,
            time_getter,
        }
    }

    pub fn current_time(&self) -> std::time::Duration {
        (self.time_getter)()
    }

    pub fn get_best_block_id(&self) -> Result<Id<GenBlock>, PropertyQueryError> {
        self.db_tx
            .get_best_block_id()
            .map_err(PropertyQueryError::from)
            .map(|bid| bid.expect("Best block ID not initialized"))
    }

    pub fn get_block_index(
        &self,
        block_id: &Id<Block>,
    ) -> Result<Option<BlockIndex>, PropertyQueryError> {
        log::trace!("Loading block index of id: {}", block_id);
        self.db_tx.get_block_index(block_id).map_err(PropertyQueryError::from)
    }

    pub fn get_gen_block_index(
        &self,
        block_id: &Id<GenBlock>,
    ) -> Result<Option<GenBlockIndex>, PropertyQueryError> {
        match block_id.classify(self.chain_config) {
            GenBlockId::Genesis(_id) => Ok(Some(GenBlockIndex::Genesis(Arc::clone(
                self.chain_config.genesis_block(),
            )))),
            GenBlockId::Block(id) => self.get_block_index(&id).map(|b| b.map(GenBlockIndex::Block)),
        }
    }

    pub fn get_mainchain_tx_index(
        &self,
        tx_id: &OutPointSourceId,
    ) -> Result<Option<common::chain::TxMainChainIndex>, PropertyQueryError> {
        log::trace!("Loading transaction index of id: {:?}", tx_id);
        self.db_tx.get_mainchain_tx_index(tx_id).map_err(PropertyQueryError::from)
    }

    fn get_mainchain_tx_by_position(
        &self,
        tx_index: &common::chain::TxMainChainPosition,
    ) -> Result<Option<common::chain::Transaction>, PropertyQueryError> {
        log::trace!("Loading transaction by pos: {:?}", tx_index);
        self.db_tx
            .get_mainchain_tx_by_position(tx_index)
            .map_err(PropertyQueryError::from)
    }

    fn get_epoch_data(&self, epoch_index: u64) -> Result<Option<EpochData>, PropertyQueryError> {
        self.db_tx.get_epoch_data(epoch_index).map_err(PropertyQueryError::from)
    }

    pub fn get_block_id_by_height(
        &self,
        height: &BlockHeight,
    ) -> Result<Option<Id<GenBlock>>, PropertyQueryError> {
        self.db_tx.get_block_id_by_height(height).map_err(PropertyQueryError::from)
    }

    pub fn get_block(&self, block_id: Id<Block>) -> Result<Option<Block>, PropertyQueryError> {
        self.db_tx.get_block(block_id).map_err(PropertyQueryError::from)
    }

    pub fn is_block_in_main_chain(
        &self,
        block_id: &Id<GenBlock>,
    ) -> Result<bool, PropertyQueryError> {
        let ht = match self.get_block_height_in_main_chain(block_id)? {
            None => return Ok(false),
            Some(ht) => ht,
        };
        let bid = self.get_block_id_by_height(&ht)?;
        Ok(bid == Some(*block_id))
    }

    /// Allow to read from storage the previous block and return itself BlockIndex
    fn get_previous_block_index(
        &self,
        block_index: &BlockIndex,
    ) -> Result<GenBlockIndex, PropertyQueryError> {
        let prev_block_id = block_index.prev_block_id();
        self.get_gen_block_index(prev_block_id)?
            .ok_or(PropertyQueryError::PrevBlockIndexNotFound(*prev_block_id))
    }

    pub fn get_ancestor(
        &self,
        block_index: &GenBlockIndex,
        target_height: BlockHeight,
    ) -> Result<GenBlockIndex, PropertyQueryError> {
        if target_height > block_index.block_height() {
            return Err(PropertyQueryError::InvalidAncestorHeight {
                block_height: block_index.block_height(),
                ancestor_height: target_height,
            });
        }

        let mut height_walk = block_index.block_height();
        let mut block_index_walk = block_index.clone();
        loop {
            assert!(height_walk >= target_height, "Skipped too much");
            if height_walk == target_height {
                break Ok(block_index_walk);
            }
            let cur_block_index = match block_index_walk {
                GenBlockIndex::Genesis(_) => break Ok(block_index_walk),
                GenBlockIndex::Block(idx) => idx,
            };

            let ancestor = cur_block_index.some_ancestor();

            let height_walk_prev =
                height_walk.prev_height().expect("Can never fail because prev is zero at worst");
            let height_skip = get_skip_height(height_walk);
            let height_skip_prev = get_skip_height(height_walk_prev);

            // prepare the booleans for the check
            let at_target = height_skip == target_height;
            let still_not_there = height_skip > target_height;
            let too_close = height_skip_prev.next_height().next_height() < height_skip;
            let prev_too_close = height_skip_prev >= target_height;

            if at_target || (still_not_there && !(too_close && prev_too_close)) {
                block_index_walk = self
                    .get_gen_block_index(ancestor)?
                    .expect("Block index of ancestor must exist, since id exists");
                height_walk = height_skip;
            } else {
                block_index_walk = self.get_previous_block_index(&cur_block_index)?;
                height_walk = height_walk_prev;
            }
        }
    }

    #[allow(unused)]
    pub fn last_common_ancestor(
        &self,
        first_block_index: &GenBlockIndex,
        second_block_index: &GenBlockIndex,
    ) -> Result<GenBlockIndex, PropertyQueryError> {
        let mut first_block_index = first_block_index.clone();
        let mut second_block_index = second_block_index.clone();
        match first_block_index.block_height().cmp(&second_block_index.block_height()) {
            std::cmp::Ordering::Greater => {
                first_block_index =
                    self.get_ancestor(&first_block_index, second_block_index.block_height())?;
            }
            std::cmp::Ordering::Less => {
                second_block_index =
                    self.get_ancestor(&second_block_index, first_block_index.block_height())?;
            }
            std::cmp::Ordering::Equal => {}
        }

        loop {
            match (&first_block_index, &second_block_index) {
                _ if first_block_index.block_id() == second_block_index.block_id() => {
                    break Ok(first_block_index)
                }
                (GenBlockIndex::Block(first_blkidx), GenBlockIndex::Block(second_blkidx)) => {
                    first_block_index = self.get_previous_block_index(first_blkidx)?;
                    second_block_index = self.get_previous_block_index(second_blkidx)?;
                }
                _ => panic!("Chain iteration not in lockstep"),
            }
        }
    }

    pub fn get_best_block_index(&self) -> Result<Option<GenBlockIndex>, PropertyQueryError> {
        self.get_gen_block_index(&self.get_best_block_id()?)
    }

    pub fn get_header_from_height(
        &self,
        height: &BlockHeight,
    ) -> Result<Option<BlockHeader>, PropertyQueryError> {
        let id = self
            .get_block_id_by_height(height)?
            .ok_or(PropertyQueryError::BlockForHeightNotFound(*height))?;
        let id = id
            .classify(self.chain_config)
            .chain_block_id()
            .ok_or(PropertyQueryError::GenesisHeaderRequested)?;
        Ok(self.get_block_index(&id)?.map(|block_index| block_index.into_block_header()))
    }

    pub fn get_block_height_in_main_chain(
        &self,
        id: &Id<GenBlock>,
    ) -> Result<Option<BlockHeight>, PropertyQueryError> {
        let id = match id.classify(self.chain_config) {
            GenBlockId::Block(id) => id,
            GenBlockId::Genesis(_) => return Ok(Some(BlockHeight::zero())),
        };
        let block_index = self.get_block_index(&id)?;
        let block_index = block_index.ok_or(PropertyQueryError::BlockNotFound(id))?;
        if block_index.block_id() == &id {
            Ok(Some(block_index.block_height()))
        } else {
            Ok(None)
        }
    }

    // Get indexes for a new longest chain
    fn get_new_chain(
        &self,
        new_tip_block_index: &BlockIndex,
    ) -> Result<Vec<BlockIndex>, PropertyQueryError> {
        let mut result = Vec::new();
        let mut block_index = new_tip_block_index.clone();
        while !self.is_block_in_main_chain(&(*block_index.block_id()).into())? {
            result.push(block_index.clone());
            block_index = match self.get_previous_block_index(&block_index)? {
                GenBlockIndex::Genesis(_) => break,
                GenBlockIndex::Block(blkidx) => blkidx,
            }
        }
        result.reverse();
        debug_assert!(!result.is_empty()); // there has to always be at least one new block
        Ok(result)
    }

    fn check_block_index(&self, block_index: &BlockIndex) -> Result<(), BlockError> {
        // BlockIndex is already known or block exists
        if self.db_tx.get_block_index(block_index.block_id())?.is_some() {
            return Err(BlockError::BlockAlreadyExists(*block_index.block_id()));
        }
        // TODO: Will be expanded
        Ok(())
    }

    fn check_block_detail(&self, block: &Block) -> Result<(), CheckBlockError> {
        // MerkleTree root
        let merkle_tree_root = block.merkle_root();
        calculate_tx_merkle_root(block.body()).map_or(
            Err(CheckBlockError::MerkleRootMismatch),
            |merkle_tree| {
                ensure!(
                    merkle_tree_root == merkle_tree,
                    CheckBlockError::MerkleRootMismatch
                );
                Ok(())
            },
        )?;

        // Witness merkle root
        let witness_merkle_root = block.witness_merkle_root();
        calculate_witness_merkle_root(block.body()).map_or(
            Err(CheckBlockError::WitnessMerkleRootMismatch),
            |witness_merkle| {
                ensure!(
                    witness_merkle_root == witness_merkle,
                    CheckBlockError::WitnessMerkleRootMismatch,
                );
                Ok(())
            },
        )?;

        let prev_block_id = block.prev_block_id();
        let median_time_past = calculate_median_time_past(self, &prev_block_id);
        ensure!(
            block.timestamp() >= median_time_past,
            CheckBlockError::BlockTimeOrderInvalid,
        );

        let max_future_offset = self.chain_config.max_future_block_time_offset();
        let current_time = self.current_time();
        let block_timestamp = block.timestamp();
        ensure!(
            block_timestamp.as_duration_since_epoch() <= current_time + *max_future_offset,
            CheckBlockError::BlockFromTheFuture,
        );

        self.check_transactions(block)
            .map_err(CheckBlockError::CheckTransactionFailed)?;

        self.check_block_size(block).map_err(CheckBlockError::BlockSizeError)?;

        Ok(())
    }

    fn check_block_size(&self, block: &Block) -> Result<(), BlockSizeError> {
        let block_size = block.block_size();

        ensure!(
            block_size.size_from_header() <= self.chain_config.max_block_header_size(),
            BlockSizeError::Header(
                block_size.size_from_header(),
                self.chain_config.max_block_header_size()
            )
        );

        ensure!(
            block_size.size_from_txs() <= self.chain_config.max_block_size_from_txs(),
            BlockSizeError::SizeOfTxs(
                block_size.size_from_txs(),
                self.chain_config.max_block_size_from_txs()
            )
        );

        ensure!(
            block_size.size_from_smart_contracts()
                <= self.chain_config.max_block_size_from_smart_contracts(),
            BlockSizeError::SizeOfSmartContracts(
                block_size.size_from_smart_contracts(),
                self.chain_config.max_block_size_from_smart_contracts()
            )
        );

        Ok(())
    }

    fn check_transactions(&self, block: &Block) -> Result<(), CheckBlockTransactionsError> {
        // check for duplicate inputs (see CVE-2018-17144)
        {
            let mut block_inputs = BTreeSet::new();
            for tx in block.transactions() {
                let mut tx_inputs = BTreeSet::new();
                for input in tx.inputs() {
                    ensure!(
                        tx_inputs.insert(input.outpoint()),
                        CheckBlockTransactionsError::DuplicateInputInTransaction(
                            tx.get_id(),
                            block.get_id()
                        )
                    );
                    ensure!(
                        block_inputs.insert(input.outpoint()),
                        CheckBlockTransactionsError::DuplicateInputInBlock(block.get_id())
                    );
                }
            }
        }

        {
            // check duplicate transactions
            let mut txs_ids = BTreeSet::new();
            for tx in block.transactions() {
                let tx_id = tx.get_id();
                let already_in_tx_id = txs_ids.get(&tx_id);
                match already_in_tx_id {
                    Some(_) => {
                        return Err(CheckBlockTransactionsError::DuplicatedTransactionInBlock(
                            tx_id,
                            block.get_id(),
                        ))
                    }
                    None => txs_ids.insert(tx_id),
                };
            }
        }

        Ok(())
    }

    fn get_block_from_index(&self, block_index: &BlockIndex) -> Result<Option<Block>, BlockError> {
        Ok(self.db_tx.get_block(*block_index.block_id())?)
    }

    pub fn check_block(&self, block: &Block) -> Result<(), CheckBlockError> {
<<<<<<< HEAD
        consensus_validator::validate_consensus(self.chain_config, block.header(), self, self)
=======
        consensus::validate_consensus(self.chain_config, block.header(), self)
>>>>>>> 2bba7812
            .map_err(CheckBlockError::ConsensusVerificationFailed)?;
        self.check_block_detail(block)?;
        Ok(())
    }

    fn get_block_proof(&self, block: &Block) -> Result<Uint256, BlockError> {
        block
            .header()
            .consensus_data()
            .get_block_proof()
            .ok_or_else(|| BlockError::BlockProofCalculationError(block.get_id()))
    }

    fn make_cache_with_connected_transactions(
        &self,
        block: &Block,
        spend_height: &BlockHeight,
        blockreward_maturity: &BlockDistance,
    ) -> Result<TransactionVerifier<S>, BlockError> {
        // The comparison for timelock is done with median_time_past based on BIP-113, i.e., the median time instead of the block timestamp
        let median_time_past = calculate_median_time_past(self, &block.prev_block_id());

        let mut tx_verifier = TransactionVerifier::new(&self.db_tx, self.chain_config);
        tx_verifier.connect_transaction(
            BlockTransactableRef::BlockReward(block),
            spend_height,
            &median_time_past,
            blockreward_maturity,
        )?;

        for (tx_num, _tx) in block.transactions().iter().enumerate() {
            tx_verifier.connect_transaction(
                BlockTransactableRef::Transaction(block, tx_num),
                spend_height,
                &median_time_past,
                blockreward_maturity,
            )?;
        }

        let block_subsidy = self.chain_config.block_subsidy_at_height(spend_height);
        tx_verifier.check_block_reward(block, block_subsidy)?;

        Ok(tx_verifier)
    }

    fn make_cache_with_disconnected_transactions(
        &self,
        block: &Block,
    ) -> Result<TransactionVerifier<S>, BlockError> {
        let mut tx_verifier = TransactionVerifier::new(&self.db_tx, self.chain_config);
        block.transactions().iter().enumerate().try_for_each(|(tx_num, _tx)| {
            tx_verifier.disconnect_transaction(BlockTransactableRef::Transaction(block, tx_num))
        })?;
        tx_verifier.disconnect_transaction(BlockTransactableRef::BlockReward(block))?;
        Ok(tx_verifier)
    }
}

impl<'a, S: BlockchainStorageWrite, O: OrphanBlocksMut> ChainstateRef<'a, S, O> {
    pub fn check_legitimate_orphan(
        &mut self,
        block_source: BlockSource,
        block: Block,
    ) -> Result<Block, OrphanCheckError> {
        let prev_block_id = block.prev_block_id();

        let block_index_found = self
            .get_gen_block_index(&prev_block_id)
            .map_err(OrphanCheckError::PrevBlockIndexNotFound)?
            .is_some();

        if block_source == BlockSource::Local && !block_index_found {
            self.new_orphan_block(block)?;
            return Err(OrphanCheckError::LocalOrphan);
        }
        Ok(block)
    }

    fn disconnect_until(
        &mut self,
        to_disconnect: &BlockIndex,
        last_to_remain_connected: &Id<GenBlock>,
    ) -> Result<(), BlockError> {
        let mut to_disconnect = GenBlockIndex::Block(to_disconnect.clone());
        while to_disconnect.block_id() != *last_to_remain_connected {
            let to_disconnect_block = match to_disconnect {
                GenBlockIndex::Genesis(_) => panic!("Attempt to disconnect genesis"),
                GenBlockIndex::Block(block_index) => block_index,
            };
            to_disconnect = self.disconnect_tip(Some(to_disconnect_block.block_id()))?;
        }
        Ok(())
    }

    fn reorganize(
        &mut self,
        best_block_id: &Id<GenBlock>,
        new_block_index: &BlockIndex,
    ) -> Result<(), BlockError> {
        let new_chain = self.get_new_chain(new_block_index).map_err(|e| {
            BlockError::InvariantErrorFailedToFindNewChainPath(
                *new_block_index.block_id(),
                *best_block_id,
                e,
            )
        })?;

        let common_ancestor_id = {
            let err = "This vector cannot be empty since there is at least one block to connect";
            let first_block = &new_chain.first().expect(err);
            &first_block.prev_block_id()
        };

        // Disconnect the current chain if it is not a genesis
        if let GenBlockId::Block(best_block_id) = best_block_id.classify(self.chain_config) {
            let mainchain_tip = self
                .get_block_index(&best_block_id)
                .map_err(BlockError::BestBlockLoadError)?
                .expect("Can't get block index. Inconsistent DB");

            // Disconnect blocks
            self.disconnect_until(&mainchain_tip, common_ancestor_id)?;
        }

        // Connect the new chain
        for block_index in new_chain {
            self.connect_tip(&block_index)?;
        }

        Ok(())
    }

    fn connect_transactions(
        &mut self,
        block: &Block,
        spend_height: &BlockHeight,
        blockreward_maturity: &BlockDistance,
    ) -> Result<(), BlockError> {
        let connected_txs =
            self.make_cache_with_connected_transactions(block, spend_height, blockreward_maturity)?;
        let consumed = connected_txs.consume()?;

        TransactionVerifier::flush_to_storage(&mut self.db_tx, consumed)?;
        Ok(())
    }

    fn disconnect_transactions(&mut self, block: &Block) -> Result<(), BlockError> {
        let cached_inputs = self.make_cache_with_disconnected_transactions(block)?;
        let cached_inputs = cached_inputs.consume()?;

        TransactionVerifier::flush_to_storage(&mut self.db_tx, cached_inputs)?;
        Ok(())
    }

    // Connect new block
    fn connect_tip(&mut self, new_tip_block_index: &BlockIndex) -> Result<(), BlockError> {
        let best_block_id = self.get_best_block_id().map_err(BlockError::BestBlockLoadError)?;
        utils::ensure!(
            &best_block_id == new_tip_block_index.prev_block_id(),
            BlockError::InvariantErrorInvalidTip,
        );
        let block = self.get_block_from_index(new_tip_block_index)?.expect("Inconsistent DB");

        self.connect_transactions(
            &block,
            &new_tip_block_index.block_height(),
            // TODO: maturity value should come from consensus validation, not from chainconfig directly,
            // because PoS has a different maturity time than PoW
            self.chain_config.blockreward_maturity(),
        )?;

        self.db_tx.set_block_id_at_height(
            &new_tip_block_index.block_height(),
            &(*new_tip_block_index.block_id()).into(),
        )?;
        self.db_tx.set_best_block_id(&(*new_tip_block_index.block_id()).into())?;
        Ok(())
    }

    /// Does a read-modify-write operation on the database and disconnects a block
    /// by unsetting the `next` pointer.
    /// Returns the previous block (the last block in the main-chain)
    fn disconnect_tip(
        &mut self,
        expected_tip_block_id: Option<&Id<Block>>,
    ) -> Result<GenBlockIndex, BlockError> {
        let best_block_id = self
            .get_best_block_id()
            .expect("Best block not initialized")
            .classify(self.chain_config)
            .chain_block_id()
            .expect("Cannot disconnect genesis");

        // Optionally, we can double-check that the tip is what we're disconnecting
        if let Some(expected_tip_block_id) = expected_tip_block_id {
            debug_assert_eq!(expected_tip_block_id, &best_block_id);
        }

        let block_index = self
            .get_block_index(&best_block_id)
            .expect("Database error on retrieving current best block index")
            .expect("Best block index not present in the database");
        let block = self.get_block_from_index(&block_index)?.expect("Inconsistent DB");
        // Disconnect transactions
        self.disconnect_transactions(&block)?;
        self.db_tx.set_best_block_id(block_index.prev_block_id())?;
        // Disconnect block
        self.db_tx.del_block_id_at_height(&block_index.block_height())?;

        let prev_block_index = self
            .get_previous_block_index(&block_index)
            .expect("Previous block index retrieval failed");
        Ok(prev_block_index)
    }

    fn prepare_epoch_data(&mut self, height: BlockHeight) -> Result<(), BlockError> {
        if is_due_for_epoch_data_calculation(self.chain_config, height) {
            // TODO: calculate the data that has to go to the EpochData type and store it to database
        }
        // TODO

        Ok(())
    }

    pub fn activate_best_chain(
        &mut self,
        new_block_index: BlockIndex,
        best_block_id: Id<GenBlock>,
    ) -> Result<Option<BlockIndex>, BlockError> {
        // Chain trust is higher than the best block
        let current_best_block_index = self
            .get_gen_block_index(&best_block_id)
            .map_err(BlockError::BestBlockLoadError)?
            .expect("Inconsistent DB");

        if new_block_index.chain_trust() > current_best_block_index.chain_trust() {
            self.reorganize(&best_block_id, &new_block_index)?;
            self.prepare_epoch_data(new_block_index.block_height())?;
            return Ok(Some(new_block_index));
        }

        Ok(None)
    }

    fn add_to_block_index(&mut self, block: &Block) -> Result<BlockIndex, BlockError> {
        match self.db_tx.get_block_index(&block.get_id()).map_err(BlockError::from)? {
            // this is not an error, because it's valid to have the header but not the whole block
            Some(bi) => return Ok(bi),
            None => (),
        }

        let prev_block_index = self
            .get_gen_block_index(&block.prev_block_id())
            .map_err(BlockError::BestBlockLoadError)?
            .ok_or(BlockError::PrevBlockNotFound)?;

        // Set the block height
        let height = prev_block_index.block_height().next_height();

        let some_ancestor = {
            let skip_ht = get_skip_height(height);
            let err = |_| panic!("Ancestor retrieval failed for block: {}", block.get_id());
            self.get_ancestor(&prev_block_index, skip_ht).unwrap_or_else(err).block_id()
        };

        // Set Time Max
        let time_max = std::cmp::max(prev_block_index.chain_timestamps_max(), block.timestamp());

        // Set Chain Trust
        let consensus_extra = match &prev_block_index {
            GenBlockIndex::Block(prev_bi) => compute_extra_consensus_data(
                self.chain_config,
                prev_bi,
                block.header(),
                self,
                self,
            )?,
            GenBlockIndex::Genesis(_) => ConsensusExtraData::None,
        };

        let chain_trust = *prev_block_index.chain_trust() + self.get_block_proof(block)?;
        let block_index = BlockIndex::new(
            block,
            chain_trust,
            some_ancestor,
            height,
            time_max,
            BlockPreconnectData::new(consensus_extra),
        );
        Ok(block_index)
    }

    pub fn accept_block(&mut self, block: &Block) -> Result<BlockIndex, BlockError> {
        let block_index = self.add_to_block_index(block)?;
        match self.db_tx.get_block(block.get_id()).map_err(BlockError::from)? {
            Some(_) => return Err(BlockError::BlockAlreadyExists(block.get_id())),
            None => (),
        }
        self.check_block_index(&block_index)?;
        self.db_tx.set_block_index(&block_index).map_err(BlockError::from)?;
        self.db_tx.add_block(block).map_err(BlockError::from)?;
        Ok(block_index)
    }

    /// Mark new block as an orphan
    fn new_orphan_block(&mut self, block: Block) -> Result<(), OrphanCheckError> {
        match self.orphan_blocks.add_block(block) {
            Ok(_) => Ok(()),
            Err(err) => err.into(),
        }
    }
}<|MERGE_RESOLUTION|>--- conflicted
+++ resolved
@@ -15,25 +15,8 @@
 
 use std::{collections::BTreeSet, sync::Arc};
 
-<<<<<<< HEAD
-use super::{
-    consensus_validator::{compute_extra_consensus_data, TransactionIndexHandle},
-    gen_block_index::GenBlockIndex,
-    median_time::calculate_median_time_past,
-    pos::is_due_for_epoch_data_calculation,
-    time_getter::TimeGetterFn,
-};
-use chainstate_storage::{BlockchainStorageRead, BlockchainStorageWrite, TransactionRw};
-use chainstate_types::{
-    block_index::BlockIndex,
-    epoch_data::EpochData,
-    height_skip::get_skip_height,
-    preconnect_data::{BlockPreconnectData, ConsensusExtraData},
-};
-=======
 use chainstate_storage::{BlockchainStorageRead, BlockchainStorageWrite, TransactionRw};
 use chainstate_types::{get_skip_height, BlockIndex, GenBlockIndex, PropertyQueryError};
->>>>>>> 2bba7812
 use common::{
     chain::{
         block::{calculate_tx_merkle_root, calculate_witness_merkle_root, BlockHeader},
@@ -507,11 +490,7 @@
     }
 
     pub fn check_block(&self, block: &Block) -> Result<(), CheckBlockError> {
-<<<<<<< HEAD
-        consensus_validator::validate_consensus(self.chain_config, block.header(), self, self)
-=======
         consensus::validate_consensus(self.chain_config, block.header(), self)
->>>>>>> 2bba7812
             .map_err(CheckBlockError::ConsensusVerificationFailed)?;
         self.check_block_detail(block)?;
         Ok(())
