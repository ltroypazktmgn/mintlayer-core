--- conflicted
+++ resolved
@@ -13,13 +13,6 @@
 // See the License for the specific language governing permissions and
 // limitations under the License.
 
-<<<<<<< HEAD
-use self::{
-    orphan_blocks::{OrphanBlocksRef, OrphanBlocksRefMut},
-    time_getter::TimeGetter,
-};
-use crate::{detail::orphan_blocks::OrphanBlocksPool, ChainstateConfig, ChainstateEvent};
-=======
 pub mod ban_score;
 pub mod time_getter;
 
@@ -32,57 +25,35 @@
 mod median_time;
 mod orphan_blocks;
 pub mod query;
+pub mod tokens;
 mod transaction_verifier;
 
 use std::sync::Arc;
 
 use itertools::Itertools;
 
->>>>>>> fbec3622
 use chainstate_storage::{BlockchainStorage, Transactional};
-use chainstate_types::{BlockIndex, GenBlockIndex};
+use chainstate_types::{BlockIndex, GenBlockIndex, PropertyQueryError};
 use common::{
-<<<<<<< HEAD
     chain::{
-        block::{BlockHeader, BlockReward},
         config::ChainConfig,
         tokens::{
             OutputValue, RPCTokenInfo, TokenData, TokenId, TokenIssuanceTransaction, TokensError,
         },
-        Block, GenBlock, OutPointSourceId, SpendablePosition,
+        Block, OutPointSourceId, SpendablePosition,
     },
-=======
-    chain::{config::ChainConfig, Block},
->>>>>>> fbec3622
     primitives::{BlockDistance, BlockHeight, Id, Idable},
 };
-use itertools::Itertools;
 use logging::log;
-use std::sync::Arc;
 use utils::eventhandler::{EventHandler, EventsController};
 use utxo::UtxosDBMut;
 
-<<<<<<< HEAD
-pub mod ban_score;
-mod block_index_history_iter;
-mod chainstateref;
-mod error;
-mod median_time;
-mod orphan_blocks;
-pub mod time_getter;
-mod tokens;
-mod transaction_verifier;
-pub use self::error::*;
-pub use chainstate_types::Locator;
-pub use error::*;
-=======
 use self::{
     orphan_blocks::{OrphanBlocksRef, OrphanBlocksRefMut},
     query::ChainstateQuery,
     time_getter::TimeGetter,
 };
 use crate::{detail::orphan_blocks::OrphanBlocksPool, ChainstateConfig, ChainstateEvent};
->>>>>>> fbec3622
 
 type TxRw<'a, S> = <S as Transactional<'a>>::TransactionRw;
 type TxRo<'a, S> = <S as Transactional<'a>>::TransactionRo;
@@ -330,132 +301,6 @@
         let chainstate_ref = self.make_db_tx_ro();
         chainstate_ref.check_block(&block)?;
         Ok(block)
-    }
-<<<<<<< HEAD
-
-    pub fn get_best_block_id(&self) -> Result<Id<GenBlock>, PropertyQueryError> {
-        self.make_db_tx_ro().get_best_block_id()
-    }
-
-    #[allow(dead_code)]
-    pub fn get_block_reward(
-        &self,
-        block_index: &BlockIndex,
-    ) -> Result<Option<BlockReward>, PropertyQueryError> {
-        self.make_db_tx_ro().get_block_reward(block_index)
-    }
-
-    #[allow(dead_code)]
-    pub fn get_header_from_height(
-        &self,
-        height: &BlockHeight,
-    ) -> Result<Option<BlockHeader>, PropertyQueryError> {
-        self.make_db_tx_ro().get_header_from_height(height)
-    }
-
-    pub fn get_block_id_from_height(
-        &self,
-        height: &BlockHeight,
-    ) -> Result<Option<Id<GenBlock>>, PropertyQueryError> {
-        self.make_db_tx_ro()
-            .get_block_id_by_height(height)
-            .map(|res| res.map(Into::into))
-    }
-
-    pub fn get_block(&self, id: Id<Block>) -> Result<Option<Block>, PropertyQueryError> {
-        self.make_db_tx_ro().get_block(id)
-    }
-
-    pub fn get_block_index(
-        &self,
-        id: &Id<Block>,
-    ) -> Result<Option<BlockIndex>, PropertyQueryError> {
-        self.make_db_tx_ro().get_block_index(id)
-    }
-
-    pub fn get_best_block_index(&self) -> Result<Option<GenBlockIndex>, PropertyQueryError> {
-        self.make_db_tx_ro().get_best_block_index()
-    }
-
-    fn locator_tip_distances() -> impl Iterator<Item = BlockDistance> {
-        itertools::iterate(0, |&i| std::cmp::max(1, i * 2)).map(BlockDistance::new)
-    }
-
-    pub fn get_locator(&self) -> Result<Locator, PropertyQueryError> {
-        let chainstate_ref = self.make_db_tx_ro();
-        let best_block_index = chainstate_ref
-            .get_best_block_index()?
-            .ok_or(PropertyQueryError::BestBlockIndexNotFound)?;
-        let height = best_block_index.block_height();
-
-        let headers = Self::locator_tip_distances()
-            .map_while(|dist| height - dist)
-            .map(|ht| chainstate_ref.get_block_id_by_height(&ht));
-
-        itertools::process_results(headers, |iter| iter.flatten().collect::<Vec<_>>())
-            .map(Locator::new)
-    }
-
-    pub fn get_block_height_in_main_chain(
-        &self,
-        id: &Id<GenBlock>,
-    ) -> Result<Option<BlockHeight>, PropertyQueryError> {
-        self.make_db_tx_ro().get_block_height_in_main_chain(id)
-    }
-
-    pub fn get_headers(&self, locator: Locator) -> Result<Vec<BlockHeader>, PropertyQueryError> {
-        // use genesis block if no common ancestor with better block height is found
-        let chainstate_ref = self.make_db_tx_ro();
-        let mut best = BlockHeight::new(0);
-
-        for block_id in locator.iter() {
-            if let Some(block_index) = chainstate_ref.get_gen_block_index(block_id)? {
-                if chainstate_ref.is_block_in_main_chain(block_id)? {
-                    best = block_index.block_height();
-                    break;
-                }
-            }
-        }
-
-        // get headers until either the best block or header limit is reached
-        let best_height = chainstate_ref
-            .get_best_block_index()?
-            .expect("best block's height to exist")
-            .block_height();
-
-        let limit = std::cmp::min(
-            (best + HEADER_LIMIT).expect("BlockHeight limit reached"),
-            best_height,
-        );
-
-        let headers = itertools::iterate(best.next_height(), |iter| iter.next_height())
-            .take_while(|height| height <= &limit)
-            .map(|height| chainstate_ref.get_header_from_height(&height));
-        itertools::process_results(headers, |iter| iter.flatten().collect::<Vec<_>>())
-    }
-
-    pub fn filter_already_existing_blocks(
-        &self,
-        headers: Vec<BlockHeader>,
-    ) -> Result<Vec<BlockHeader>, PropertyQueryError> {
-        let first_block = headers.get(0).ok_or(PropertyQueryError::InvalidInputEmpty)?;
-        let config = &self.chain_config;
-        // verify that the first block attaches to our chain
-        if let Some(id) = first_block.prev_block_id().classify(config).chain_block_id() {
-            utils::ensure!(
-                self.get_block_index(&id)?.is_some(),
-                PropertyQueryError::BlockNotFound(id)
-            );
-        }
-
-        let res = headers
-            .into_iter()
-            .skip_while(|header| {
-                self.get_block_index(&header.get_id()).expect("Database failure").is_some()
-            })
-            .collect::<Vec<_>>();
-
-        Ok(res)
     }
 
     pub fn get_token_detail(
@@ -527,8 +372,6 @@
                 } => None,
             }))
     }
-=======
->>>>>>> fbec3622
 }
 
 #[cfg(test)]
