--- conflicted
+++ resolved
@@ -63,63 +63,7 @@
     time_getter: &'a TimeGetterFn,
 }
 
-<<<<<<< HEAD
-impl<'a, S: TransactionRw, O, V> ChainstateRef<'a, S, O, V> {
-=======
-impl<'a, S: BlockchainStorageRead, V: TransactionVerificationStrategy> BlockIndexHandle
-    for ChainstateRef<'a, S, V>
-{
-    fn get_block_index(
-        &self,
-        block_id: &Id<Block>,
-    ) -> Result<Option<BlockIndex>, PropertyQueryError> {
-        self.get_block_index(block_id)
-    }
-
-    fn get_gen_block_index(
-        &self,
-        block_id: &Id<GenBlock>,
-    ) -> Result<Option<GenBlockIndex>, PropertyQueryError> {
-        self.get_gen_block_index(block_id)
-    }
-
-    fn get_ancestor(
-        &self,
-        block_index: &BlockIndex,
-        ancestor_height: BlockHeight,
-    ) -> Result<GenBlockIndex, PropertyQueryError> {
-        self.get_ancestor(&GenBlockIndex::Block(block_index.clone()), ancestor_height)
-            .map_err(PropertyQueryError::from)
-    }
-
-    fn get_block_reward(
-        &self,
-        block_index: &BlockIndex,
-    ) -> Result<Option<BlockReward>, PropertyQueryError> {
-        self.get_block_reward(block_index)
-    }
-}
-
-impl<'a, S: BlockchainStorageRead, V: TransactionVerificationStrategy> TransactionIndexHandle
-    for ChainstateRef<'a, S, V>
-{
-    fn get_mainchain_tx_index(
-        &self,
-        tx_id: &OutPointSourceId,
-    ) -> Result<Option<common::chain::TxMainChainIndex>, PropertyQueryError> {
-        self.get_mainchain_tx_index(tx_id)
-    }
-
-    fn get_mainchain_tx_by_position(
-        &self,
-        tx_index: &common::chain::TxMainChainPosition,
-    ) -> Result<Option<common::chain::Transaction>, PropertyQueryError> {
-        self.get_mainchain_tx_by_position(tx_index)
-    }
-}
-
 impl<'a, S: TransactionRw, V> ChainstateRef<'a, S, V> {
->>>>>>> 42d25258
     pub fn commit_db_tx(self) -> chainstate_storage::Result<()> {
         self.db_tx.commit()
     }
@@ -927,15 +871,6 @@
         self.db_tx.add_block(block).map_err(BlockError::from).log_err()?;
         Ok(block_index)
     }
-<<<<<<< HEAD
-
-    /// Mark new block as an orphan
-    fn new_orphan_block(&mut self, block: WithId<Block>) -> Result<(), OrphanCheckError> {
-        match self.orphan_blocks.add_block(block) {
-            Ok(_) => Ok(()),
-            Err(err) => (*err).into(),
-        }
-    }
 
     fn post_connect_tip(&mut self, tip_index: &BlockIndex) -> Result<(), BlockError> {
         epoch_seal::update_epoch_seal(
@@ -963,6 +898,4 @@
             epoch_seal::BlockStateEventWithIndex::Disconnect(tip_height),
         )
     }
-=======
->>>>>>> 42d25258
 }