// Copyright (c) 2022 RBB S.r.l
// opensource@mintlayer.org
// SPDX-License-Identifier: MIT
// Licensed under the MIT License;
// you may not use this file except in compliance with the License.
// You may obtain a copy of the License at
//
// 	http://spdx.org/licenses/MIT
//
// Unless required by applicable law or agreed to in writing, software
// distributed under the License is distributed on an "AS IS" BASIS,
// WITHOUT WARRANTIES OR CONDITIONS OF ANY KIND, either express or implied.
// See the License for the specific language governing permissions and
// limitations under the License.
//
// Author(s): S. Afach, A. Sinitsyn

use std::sync::Mutex;

use crate::detail::tests::test_framework::BlockTestFramework;
use crate::detail::tests::*;
use blockchain_storage::{BlockchainStorageRead, Store};
use common::chain::config::create_unit_test_config;

#[test]
fn test_reorg_simple() {
    common::concurrency::model(|| {
        let config = Arc::new(create_unit_test_config());
        let storage = Store::new_empty().unwrap();
<<<<<<< HEAD
        let mut chainstate = Chainstate::new_no_genesis(config, storage, None, None).unwrap();
=======
        let mut chainstate =
            Chainstate::new_no_genesis(config, storage, None, Default::default()).unwrap();
>>>>>>> a0da4318

        // process the genesis block
        let result = chainstate.process_block(
            chainstate.chain_config.genesis_block().clone(),
            BlockSource::Local,
        );
        assert!(result.is_ok());
        assert_eq!(
            chainstate
                .blockchain_storage
                .get_best_block_id()
                .expect(ERR_BEST_BLOCK_NOT_FOUND),
            Some(chainstate.chain_config.genesis_block_id())
        );

        // Process the second block
        let block_first = produce_test_block(chainstate.chain_config.genesis_block(), false);
        let new_id = Some(block_first.get_id());
        chainstate.process_block(block_first.clone(), BlockSource::Local).unwrap();
        assert_eq!(
            chainstate
                .blockchain_storage
                .get_best_block_id()
                .expect(ERR_BEST_BLOCK_NOT_FOUND),
            new_id
        );

        // Process the parallel block and choose the better one
        let block_second = produce_test_block(chainstate.chain_config.genesis_block(), false);
        assert_ne!(block_first.get_id(), block_second.get_id());
        // let new_id = Some(block.get_id());
        chainstate.process_block(block_second.clone(), BlockSource::Local).unwrap();
        assert_ne!(
            chainstate
                .blockchain_storage
                .get_best_block_id()
                .expect(ERR_BEST_BLOCK_NOT_FOUND),
            Some(chainstate.chain_config.genesis_block_id())
        );
        assert_eq!(
            chainstate
                .blockchain_storage
                .get_best_block_id()
                .expect(ERR_BEST_BLOCK_NOT_FOUND),
            new_id
        );

        // Produce another block that cause reorg
        let new_block = produce_test_block(&block_second, false);
        let new_id = Some(new_block.get_id());
        assert!(chainstate.process_block(new_block, BlockSource::Local).is_ok());
        assert_eq!(
            chainstate
                .blockchain_storage
                .get_best_block_id()
                .expect(ERR_BEST_BLOCK_NOT_FOUND),
            new_id
        );
    });
}

#[test]
fn test_very_long_reorgs() {
    common::concurrency::model(|| {
        let mut btf = BlockTestFramework::new();
        let events: EventList = Arc::new(Mutex::new(Vec::new()));
        subscribe_to_events(&mut btf, &events);

        check_simple_fork(&mut btf, &events);
        check_make_alternative_chain_longer(&mut btf, &events);
        check_reorg_to_first_chain(&mut btf, &events);
        check_spend_tx_in_failed_block(&mut btf, &events);
        check_spend_tx_in_other_fork(&mut btf);
        check_fork_that_double_spends(&mut btf);

        //  Try to create a block that has too much fee
        //      genesis -> b1 (0) -> b2 (1) -> b5 (2) -> b6 (3)
        //                                                     \-> b9 (4)
        //                       \-> b3 (1) -> b4 (2)
        // Reject a block where the miner creates too much reward
        //TODO: We have not decided yet how's done it correctly. We'll return here later.

        //  Create a fork that ends in a block with too much fee (the one that causes the reorg)
        //      genesis -> b1 (0) -> b2 (1) -> b5 (2) -> b6  (3)
        //                                           \-> b10 (3) -> b11 (4)
        //                       \-> b3 (1) -> b4 (2)
        // Reject a chain where the miner creates too much coinbase reward, even if the chain is longer
        //
        //TODO: We have not decided yet how's done it correctly. We'll return here later.
    });
}

fn check_spend_tx_in_failed_block(btf: &mut BlockTestFramework, events: &EventList) {
    // Check spending of a transaction in a block which failed to connect
    //
    //+-- 0x07e3…6fe4 (H:8,M,B:10)
    //      +-- 0xe40f…4d5b (H:9,M,B:11)  <-------------------------------+
    //      +-- 0xe35a…7737 (H:9,M,B:12) spend tx from the previous block +
    //
    const NEW_CHAIN_START_ON: usize = 6;
    const NEW_CHAIN_END_ON: usize = 11;

    assert!(btf
        .create_chain(
            &btf.block_indexes[NEW_CHAIN_START_ON].get_block_id().clone(),
            5,
        )
        .is_ok());
    check_last_event(btf, events);

    let block = btf
        .chainstate
        .blockchain_storage
        .get_block(btf.block_indexes[NEW_CHAIN_END_ON - 1].get_block_id().clone())
        .unwrap()
        .unwrap();

    let double_spend_block = btf.random_block(
        &block,
        Some(&[TestBlockParams::SpendFrom(
            btf.block_indexes[NEW_CHAIN_END_ON].get_block_id().clone(),
        )]),
    );
    assert!(btf.add_special_block(double_spend_block).is_ok());
    // Cause reorg on a failed block
    assert!(btf.create_chain(&btf.block_indexes[12].get_block_id().clone(), 1).is_err());
}

fn check_spend_tx_in_other_fork(btf: &mut BlockTestFramework) {
    // # Attempt to spend a transaction created on a different fork
    //
    // +-- 0x4273…c93c (H:7,M,B:10)
    //      <= Try to create a new block after this that spend B10 and B3 in fork
    // +-- 0xdf27…0fa5 (H:2,B:3)
    //          +-- 0x67fd…6419 (H:3,B:4)
    // > H - Height, M - main chain, B - block
    //
    // Reject a block with a spend from a re-org'ed out tx
    //
    const NEW_CHAIN_START_ON: usize = 5;
    const NEW_CHAIN_END_ON: usize = 9;
    assert!(btf
        .create_chain(
            &btf.block_indexes[NEW_CHAIN_START_ON].get_block_id().clone(),
            1
        )
        .is_ok());
    let block = btf
        .chainstate
        .blockchain_storage
        .get_block(btf.block_indexes[NEW_CHAIN_END_ON].get_block_id().clone())
        .unwrap()
        .unwrap();
    let double_spend_block = btf.random_block(
        &block,
        Some(&[TestBlockParams::SpendFrom(btf.block_indexes[3].get_block_id().clone())]),
    );
    let block_id = double_spend_block.get_id();
    assert!(btf.add_special_block(double_spend_block).is_ok());
    // Cause reorg on a failed block
    assert!(btf.create_chain(&block_id, 10).is_err());
}

fn check_fork_that_double_spends(btf: &mut BlockTestFramework) {
    // # Try to create a fork that double-spends
    // +-- 0x6e45…e8e8 (H:0,P:0)
    //         +-- 0xe090…995e (H:1,M,P:1)
    //                 +-- 0x3562…2fb3 (H:2,M,P:2)
    //                         +-- 0xc92d…04c7 (H:3,M,P:5)
    //                                 +-- 0x9dbb…e52f (H:4,M,P:6)
    //                 +-- 0xdf27…0fa5 (H:2,P:3)
    //                         +-- 0x67fd…6419 (H:3,P:4)
    // > H - Height, M - main chain, B - block
    //
    // Reject a chain with a double spend, even if it is longer
    //
    let block = btf
        .chainstate
        .blockchain_storage
        .get_block(btf.block_indexes.last().unwrap().get_block_id().clone())
        .unwrap()
        .unwrap();
    let double_spend_block = btf.random_block(
        &block,
        Some(&[TestBlockParams::SpendFrom(btf.block_indexes[6].get_block_id().clone())]),
    );
    assert!(btf.add_special_block(double_spend_block).is_err());
}

fn check_reorg_to_first_chain(btf: &mut BlockTestFramework, events: &EventList) {
    //  ... and back to the first chain.
    //
    // +-- 0x6e45…e8e8 (H:0,B:0)
    //         +-- 0xe090…995e (H:1,M,B:1)
    //                 +-- 0x3562…2fb3 (H:2,M,B:2)
    //                         +-- 0xc92d…04c7 (H:3,M,B:5)
    //                                 +-- 0x9dbb…e52f (H:4,M,B:6)
    //                 +-- 0xdf27…0fa5 (H:2,B:3)
    //                         +-- 0x67fd…6419 (H:3,B:4))
    // > H - Height, M - main chain, B - block
    //
    let block_id = btf.block_indexes[2].get_block_id().clone();
    assert!(btf.create_chain(&block_id, 2).is_ok());
    check_last_event(btf, events);

    // b3
    btf.test_block(
        btf.block_indexes[3].get_block_id(),
        Some(btf.block_indexes[1].get_block_id()),
        None,
        2,
        TestSpentStatus::NotInMainchain,
    );
    assert!(!btf.is_block_in_main_chain(btf.block_indexes[3].get_block_id()));
    // b4
    btf.test_block(
        btf.block_indexes[4].get_block_id(),
        Some(btf.block_indexes[3].get_block_id()),
        None,
        3,
        TestSpentStatus::NotInMainchain,
    );
    assert!(!btf.is_block_in_main_chain(btf.block_indexes[4].get_block_id()));
    // b5
    btf.test_block(
        btf.block_indexes[5].get_block_id(),
        Some(btf.block_indexes[2].get_block_id()),
        Some(btf.block_indexes[6].get_block_id()),
        3,
        TestSpentStatus::Spent,
    );
    assert!(btf.is_block_in_main_chain(btf.block_indexes[5].get_block_id()));
    // b6
    btf.test_block(
        btf.block_indexes[6].get_block_id(),
        Some(btf.block_indexes[5].get_block_id()),
        None,
        4,
        TestSpentStatus::Unspent,
    );
    assert!(btf.is_block_in_main_chain(btf.block_indexes[6].get_block_id()));
}

fn check_make_alternative_chain_longer(btf: &mut BlockTestFramework, events: &EventList) {
    //  Now we add another block to make the alternative chain longer.
    //
    // +-- 0x6e45…e8e8 (H:0,B:0)
    //         +-- 0xe090…995e (H:1,M,B:1)
    //                 +-- 0x3562…2fb3 (H:2,B:2)
    //                 +-- 0xdf27…0fa5 (H:2,M,B:3)
    //                         +-- 0x67fd…6419 (H:3,M,B:4)
    // > H - Height, M - main chain, B - block
    //
    // Reorg to a longer chain
    //
    let block = btf
        .chainstate
        .blockchain_storage
        .get_block(btf.block_indexes.last().unwrap().get_block_id().clone())
        .unwrap()
        .unwrap();
    let block = btf.random_block(&block, None);
    assert!(btf.add_special_block(block).is_ok());
    check_last_event(btf, events);
    // b3
    btf.test_block(
        btf.block_indexes[3].get_block_id(),
        Some(btf.block_indexes[1].get_block_id()),
        Some(btf.block_indexes[4].get_block_id()),
        2,
        TestSpentStatus::Spent,
    );
    assert!(btf.is_block_in_main_chain(btf.block_indexes[3].get_block_id()));
    // b4
    btf.test_block(
        btf.block_indexes[4].get_block_id(),
        Some(btf.block_indexes[3].get_block_id()),
        None,
        3,
        TestSpentStatus::Unspent,
    );
    assert!(btf.is_block_in_main_chain(btf.block_indexes[4].get_block_id()));
}

fn check_simple_fork(btf: &mut BlockTestFramework, events: &EventList) {
    //  Fork like this:
    //
    //  +-- 0x6e45…e8e8 (H:0,B:0) = genesis
    //         +-- 0xe090…995e (H:1,M,B:1)
    //                 +-- 0x3562…2fb3 (H:2,M,B:2)
    //                 +-- 0xdf27…0fa5 (H:2,B:3)
    // > H - Height, M - main chain, B - block
    //
    // Nothing should happen at this point. We saw B2 first so it takes priority.
    // Don't reorg to a chain of the same length
    assert!(btf.create_chain(&btf.genesis().get_id(), 2).is_ok());
    check_last_event(btf, events);
    assert!(btf.create_chain(&btf.block_indexes[1].get_block_id().clone(), 1).is_ok());
    check_last_event(btf, events);

    // genesis
    btf.test_block(
        btf.block_indexes[0].get_block_id(),
        None,
        Some(btf.block_indexes[1].get_block_id()),
        0,
        TestSpentStatus::Spent,
    );
    // b1
    btf.test_block(
        btf.block_indexes[1].get_block_id(),
        Some(&btf.genesis().get_id()),
        Some(btf.block_indexes[2].get_block_id()),
        1,
        TestSpentStatus::Spent,
    );
    assert!(btf.is_block_in_main_chain(btf.block_indexes[1].get_block_id()));
    // b2
    btf.test_block(
        btf.block_indexes[2].get_block_id(),
        Some(btf.block_indexes[1].get_block_id()),
        None,
        2,
        TestSpentStatus::Unspent,
    );
    assert!(btf.is_block_in_main_chain(btf.block_indexes[2].get_block_id()));
    // b3
    btf.test_block(
        btf.block_indexes[3].get_block_id(),
        Some(btf.block_indexes[1].get_block_id()),
        None,
        2,
        TestSpentStatus::NotInMainchain,
    );
    assert!(!btf.is_block_in_main_chain(btf.block_indexes[3].get_block_id()));
}

fn check_last_event(btf: &mut BlockTestFramework, events: &EventList) {
    // We don't send any events for blocks in the middle of the chain during reorgs.
    btf.chainstate.wait_for_all_events();
    let events = events.lock().unwrap();
    assert!(!events.is_empty());
    match events.last() {
        Some((block_id, block_height)) => {
            let block_index = btf.block_indexes.last().unwrap();
            if btf.is_block_in_main_chain(block_index.get_block_id()) {
                // If block not in main chain then it means we didn't receive a new tip event. Nothing to check!
                assert!(block_id == block_index.get_block_id());
                assert!(block_height == &block_index.get_block_height());
            }
        }
        None => {
            panic!("Events haven't received");
        }
    }
}

fn subscribe_to_events(btf: &mut BlockTestFramework, events: &EventList) {
    let events = Arc::clone(events);
    // Add the genesis
    events.lock().unwrap().push((btf.genesis().get_id(), BlockHeight::from(0)));
    assert!(!events.lock().unwrap().is_empty());
    // Event handler
    let subscribe_func = Arc::new(
        move |chainstate_event: ChainstateEvent| match chainstate_event {
            ChainstateEvent::NewTip(block_id, block_height) => {
                events.lock().unwrap().push((block_id, block_height));
                assert!(!events.lock().unwrap().is_empty());
            }
        },
    );
    btf.chainstate.subscribe_to_events(subscribe_func);
}<|MERGE_RESOLUTION|>--- conflicted
+++ resolved
@@ -27,12 +27,8 @@
     common::concurrency::model(|| {
         let config = Arc::new(create_unit_test_config());
         let storage = Store::new_empty().unwrap();
-<<<<<<< HEAD
-        let mut chainstate = Chainstate::new_no_genesis(config, storage, None, None).unwrap();
-=======
         let mut chainstate =
             Chainstate::new_no_genesis(config, storage, None, Default::default()).unwrap();
->>>>>>> a0da4318
 
         // process the genesis block
         let result = chainstate.process_block(
