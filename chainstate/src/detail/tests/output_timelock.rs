use std::{
    sync::{
        atomic::{AtomicU64, Ordering},
        Arc,
    },
    time::Duration,
};

use common::{
    chain::{
        block::{timestamp::BlockTimestamp, GenBlock},
        signature::inputsig::InputWitness,
        timelock::OutputTimeLock,
<<<<<<< HEAD
        tokens::OutputValue,
        OutPointSourceId, OutputPurpose, Transaction, TxInput, TxOutput,
=======
        OutPointSourceId, OutputPurpose, TxInput, TxOutput,
>>>>>>> cdf7d6d8
    },
    primitives::{time, Amount, BlockDistance, BlockHeight, Id, Idable},
};

use crate::{
    detail::{
        median_time::calculate_median_time_past,
        spend_cache::error::StateUpdateError,
        tests::{
            anyonecanspend_address,
            test_framework::{TestFramework, TransactionBuilder},
        },
    },
    BlockError, TimeGetter,
};

#[test]
fn output_lock_until_height() {
    common::concurrency::model(|| {
        let mut tf = TestFramework::default();

        let block_height_that_unlocks = 10;

        // create the first block, with a locked output
        let locked_output = add_block_with_locked_output(
            &mut tf,
            OutputTimeLock::UntilHeight(BlockHeight::new(block_height_that_unlocks)),
            BlockTimestamp::from_duration_since_epoch(time::get()),
        );

        // attempt to create the next block, and attempt to spend the locked output
<<<<<<< HEAD
        {
            let prev_block_id = chainstate.get_best_block_index().unwrap().unwrap().block_id();

            let outputs = vec![TxOutput::new(
                OutputValue::Coin(Amount::from_atoms(5000)),
                OutputPurpose::Transfer(anyonecanspend_address()),
            )];

            let inputs = vec![locked_output.clone()];

            let block = Block::new(
                vec![Transaction::new(0, inputs, outputs, 0).expect(ERR_CREATE_TX_FAIL)],
                prev_block_id,
                BlockTimestamp::from_duration_since_epoch(time::get()),
                common::chain::block::ConsensusData::None,
            )
            .expect(ERR_CREATE_BLOCK_FAIL);
            assert_eq!(
                chainstate.process_block(block, BlockSource::Local).unwrap_err(),
                BlockError::StateUpdateFailed(StateUpdateError::TimeLockViolation)
            );

            assert_eq!(
                chainstate.get_best_block_index().unwrap().unwrap().block_height(),
                BlockHeight::new(1)
            );
        }

        // create another block, and spend the first input from the previous block
        {
            let prev_block_id =
                chainstate.get_block_id_from_height(&BlockHeight::new(1)).unwrap().unwrap();
            let prev_block_info = TestBlockInfo::from_id(&chainstate, prev_block_id);

            let outputs = vec![TxOutput::new(
                OutputValue::Coin(Amount::from_atoms(10000)),
                OutputPurpose::Transfer(anyonecanspend_address()),
            )];

            let inputs = vec![TxInput::new(
                prev_block_info.txns[0].0.clone(),
                0,
                InputWitness::NoSignature(None),
            )];

            let block = Block::new(
                vec![Transaction::new(0, inputs, outputs, 0).expect(ERR_CREATE_TX_FAIL)],
                prev_block_id,
                BlockTimestamp::from_duration_since_epoch(time::get()),
                common::chain::block::ConsensusData::None,
=======
        assert_eq!(
            tf.make_block_builder()
                .add_transaction(
                    TransactionBuilder::new()
                        .add_input(locked_output.clone())
                        .add_anyone_can_spend_output(5000)
                        .build()
                )
                .build_and_process()
                .unwrap_err(),
            BlockError::StateUpdateFailed(StateUpdateError::TimeLockViolation)
        );
        assert_eq!(tf.best_block_index().block_height(), BlockHeight::new(1));

        // create another block, and spend the first input from the previous block
        let prev_block_info = tf.block_info(1);
        tf.make_block_builder()
            .add_transaction(
                TransactionBuilder::new()
                    .add_input(TxInput::new(
                        prev_block_info.txns[0].0.clone(),
                        0,
                        InputWitness::NoSignature(None),
                    ))
                    .add_anyone_can_spend_output(10000)
                    .build(),
>>>>>>> cdf7d6d8
            )
            .build_and_process()
            .unwrap();
        assert_eq!(tf.best_block_index().block_height(), BlockHeight::new(2));

        // let's create more blocks until block_height_that_unlocks - 1, and always fail to spend, and build up the chain
        for height in 3..block_height_that_unlocks {
            assert_eq!(
                BlockHeight::new(height - 1),
                tf.best_block_index().block_height()
            );
            logging::log::info!("Submitting block of height: {}", height);

<<<<<<< HEAD
            // create another block, and spend the first input from the previous block
            {
                let outputs = vec![TxOutput::new(
                    OutputValue::Coin(Amount::from_atoms(5000)),
                    OutputPurpose::Transfer(anyonecanspend_address()),
                )];

                let inputs = vec![locked_output.clone()];

                let block = Block::new(
                    vec![Transaction::new(0, inputs, outputs, 0).expect(ERR_CREATE_TX_FAIL)],
                    prev_block_id,
                    BlockTimestamp::from_duration_since_epoch(time::get()),
                    common::chain::block::ConsensusData::None,
                )
                .expect(ERR_CREATE_BLOCK_FAIL);
                assert_eq!(
                    chainstate.process_block(block.clone(), BlockSource::Local).unwrap_err(),
                    BlockError::StateUpdateFailed(StateUpdateError::TimeLockViolation)
                );

                assert_eq!(
                    chainstate.get_best_block_index().unwrap().unwrap().block_height(),
                    BlockHeight::new(height - 1)
                );
            }

            // create another block, with no transactions, and get the blockchain to progress
            {
                let block = Block::new(
                    vec![],
                    prev_block_id,
                    BlockTimestamp::from_duration_since_epoch(time::get()),
                    common::chain::block::ConsensusData::None,
                )
                .expect(ERR_CREATE_BLOCK_FAIL);
                chainstate.process_block(block.clone(), BlockSource::Local).unwrap();

                assert_eq!(
                    chainstate.get_best_block_index().unwrap().unwrap().block_height(),
                    BlockHeight::new(height)
                );
            }
        }

        // now we should be able to spend it at block_height_that_unlocks
        {
            let height = block_height_that_unlocks;
            let prev_block_id = chainstate
                .get_block_id_from_height(&BlockHeight::new(height - 1))
                .unwrap()
                .unwrap();

            let tip_id = chainstate.get_best_block_index().unwrap().unwrap().block_id();
            assert_eq!(tip_id, prev_block_id);

            let outputs = vec![TxOutput::new(
                OutputValue::Coin(Amount::from_atoms(5000)),
                OutputPurpose::Transfer(anyonecanspend_address()),
            )];

            let inputs = vec![locked_output];

            let block = Block::new(
                vec![Transaction::new(0, inputs, outputs, 0).expect(ERR_CREATE_TX_FAIL)],
                prev_block_id,
                BlockTimestamp::from_duration_since_epoch(time::get()),
                common::chain::block::ConsensusData::None,
            )
            .expect(ERR_CREATE_BLOCK_FAIL);

            chainstate.process_block(block, BlockSource::Local).unwrap();

=======
            // Create another block, and spend the first input from the previous block.
            assert_eq!(
                tf.make_block_builder()
                    .add_transaction(
                        TransactionBuilder::new()
                            .add_input(locked_output.clone())
                            .add_anyone_can_spend_output(5000)
                            .build()
                    )
                    .build_and_process()
                    .unwrap_err(),
                BlockError::StateUpdateFailed(StateUpdateError::TimeLockViolation)
            );
            assert_eq!(
                tf.best_block_index().block_height(),
                BlockHeight::new(height - 1)
            );

            // create another block, with no transactions, and get the blockchain to progress
            tf.make_block_builder().build_and_process().unwrap();
>>>>>>> cdf7d6d8
            assert_eq!(
                tf.best_block_index().block_height(),
                BlockHeight::new(height)
            );
        }

        // now we should be able to spend it at block_height_that_unlocks
        assert_eq!(
            tf.best_block_id(),
            tf.block_info(block_height_that_unlocks - 1).id
        );
        tf.make_block_builder()
            .add_transaction(
                TransactionBuilder::new()
                    .add_input(locked_output)
                    .add_anyone_can_spend_output(5000)
                    .build(),
            )
            .build_and_process()
            .unwrap();
        assert_eq!(
            tf.best_block_index().block_height(),
            BlockHeight::new(block_height_that_unlocks)
        );
    });
}

#[test]
fn output_lock_until_height_but_spend_at_same_block() {
    common::concurrency::model(|| {
        let mut tf = TestFramework::default();

        let block_height_that_unlocks = 10;

        // create the first block, with a locked output
        let prev_block = tf.genesis();

<<<<<<< HEAD
            let outputs1 = vec![
                TxOutput::new(
                    OutputValue::Coin(Amount::from_atoms(100000)),
                    OutputPurpose::Transfer(anyonecanspend_address()),
                ),
                TxOutput::new(
                    OutputValue::Coin(Amount::from_atoms(100000)),
                    OutputPurpose::LockThenTransfer(
                        anyonecanspend_address(),
                        OutputTimeLock::UntilHeight(BlockHeight::new(block_height_that_unlocks)),
                    ),
                ),
            ];
            let inputs1 = vec![TxInput::new(
                OutPointSourceId::BlockReward(<Id<GenBlock>>::from(prev_block.get_id())),
                0,
                InputWitness::NoSignature(None),
            )];
            let tx1 = Transaction::new(0, inputs1, outputs1, 0).expect(ERR_CREATE_TX_FAIL);

            let outputs2 = vec![TxOutput::new(
                OutputValue::Coin(Amount::from_atoms(50000)),
                OutputPurpose::Transfer(anyonecanspend_address()),
            )];
            let inputs2 = vec![TxInput::new(
=======
        let tx1 = TransactionBuilder::new()
            .add_input(TxInput::new(
                OutPointSourceId::BlockReward(<Id<GenBlock>>::from(prev_block.get_id())),
                0,
                InputWitness::NoSignature(None),
            ))
            .add_anyone_can_spend_output(10000)
            .add_output(TxOutput::new(
                Amount::from_atoms(100000),
                OutputPurpose::LockThenTransfer(
                    anyonecanspend_address(),
                    OutputTimeLock::UntilHeight(BlockHeight::new(block_height_that_unlocks)),
                ),
            ))
            .build();
        let tx2 = TransactionBuilder::new()
            .add_input(TxInput::new(
>>>>>>> cdf7d6d8
                OutPointSourceId::Transaction(tx1.get_id()),
                1,
                InputWitness::NoSignature(None),
            ))
            .add_anyone_can_spend_output(5000)
            .build();

        assert_eq!(
            tf.make_block_builder()
                .with_transactions(vec![tx1, tx2])
                .build_and_process()
                .unwrap_err(),
            BlockError::StateUpdateFailed(StateUpdateError::TimeLockViolation)
        );
        assert_eq!(tf.best_block_index().block_height(), BlockHeight::new(0));
    });
}

#[test]
fn output_lock_for_block_count() {
    common::concurrency::model(|| {
        let mut tf = TestFramework::default();

        let block_count_that_unlocks = 20;
        let block_height_with_locked_output = 1;

        // create the first block, with a locked output
        let locked_output = add_block_with_locked_output(
            &mut tf,
            OutputTimeLock::ForBlockCount(block_count_that_unlocks),
            BlockTimestamp::from_duration_since_epoch(time::get()),
        );

        // attempt to create the next block, and attempt to spend the locked output
<<<<<<< HEAD
        {
            let prev_block_id = chainstate.get_best_block_index().unwrap().unwrap().block_id();

            let outputs = vec![TxOutput::new(
                OutputValue::Coin(Amount::from_atoms(5000)),
                OutputPurpose::Transfer(anyonecanspend_address()),
            )];

            let inputs = vec![locked_output.clone()];

            let block = Block::new(
                vec![Transaction::new(0, inputs, outputs, 0).expect(ERR_CREATE_TX_FAIL)],
                prev_block_id,
                BlockTimestamp::from_duration_since_epoch(time::get()),
                common::chain::block::ConsensusData::None,
            )
            .expect(ERR_CREATE_BLOCK_FAIL);
            assert_eq!(
                chainstate.process_block(block, BlockSource::Local).unwrap_err(),
                BlockError::StateUpdateFailed(StateUpdateError::TimeLockViolation)
            );

            assert_eq!(
                chainstate.get_best_block_index().unwrap().unwrap().block_height(),
                BlockHeight::new(1)
            );
        }

        // create another block, and spend the first input from the previous block
        {
            let prev_block_id = chainstate.get_best_block_index().unwrap().unwrap().block_id();
            let prev_block_info = TestBlockInfo::from_id(&chainstate, prev_block_id);

            let outputs = vec![TxOutput::new(
                OutputValue::Coin(Amount::from_atoms(10000)),
                OutputPurpose::Transfer(anyonecanspend_address()),
            )];

            let inputs = vec![TxInput::new(
                prev_block_info.txns[0].0.clone(),
                0,
                InputWitness::NoSignature(None),
            )];

            let block = Block::new(
                vec![Transaction::new(0, inputs, outputs, 0).expect(ERR_CREATE_TX_FAIL)],
                prev_block_info.id,
                BlockTimestamp::from_duration_since_epoch(time::get()),
                common::chain::block::ConsensusData::None,
=======
        assert_eq!(
            tf.make_block_builder()
                .add_transaction(
                    TransactionBuilder::new()
                        .add_input(locked_output.clone())
                        .add_anyone_can_spend_output(5000)
                        .build()
                )
                .build_and_process()
                .unwrap_err(),
            BlockError::StateUpdateFailed(StateUpdateError::TimeLockViolation)
        );
        assert_eq!(tf.best_block_index().block_height(), BlockHeight::new(1));

        // create another block, and spend the first input from the previous block
        let prev_block_info = tf.best_block_info();
        tf.make_block_builder()
            .add_transaction(
                TransactionBuilder::new()
                    .add_input(TxInput::new(
                        prev_block_info.txns[0].0.clone(),
                        0,
                        InputWitness::NoSignature(None),
                    ))
                    .add_anyone_can_spend_output(10000)
                    .build(),
>>>>>>> cdf7d6d8
            )
            .build_and_process()
            .unwrap();
        assert_eq!(tf.best_block_index().block_height(), BlockHeight::new(2));

        // let's create more blocks until block_count_that_unlocks + block_height_with_locked_output, and always fail to spend, and build up the chain
        for height in 3..block_count_that_unlocks + block_height_with_locked_output {
            assert_eq!(
                BlockHeight::new(height - 1),
                tf.best_block_index().block_height()
            );
            logging::log::info!("Submitting block of height: {}", height);

            // create another block, and spend the first input from the previous block
<<<<<<< HEAD
            {
                let outputs = vec![TxOutput::new(
                    OutputValue::Coin(Amount::from_atoms(5000)),
                    OutputPurpose::Transfer(anyonecanspend_address()),
                )];

                let inputs = vec![locked_output.clone()];

                let block = Block::new(
                    vec![Transaction::new(0, inputs, outputs, 0).expect(ERR_CREATE_TX_FAIL)],
                    prev_block_id,
                    BlockTimestamp::from_duration_since_epoch(time::get()),
                    common::chain::block::ConsensusData::None,
                )
                .expect(ERR_CREATE_BLOCK_FAIL);
                assert_eq!(
                    chainstate.process_block(block.clone(), BlockSource::Local).unwrap_err(),
                    BlockError::StateUpdateFailed(StateUpdateError::TimeLockViolation)
                );

                assert_eq!(
                    chainstate.get_best_block_index().unwrap().unwrap().block_height(),
                    BlockHeight::new(height - 1)
                );
            }

            // create another block, with no transactions, and get the blockchain to progress
            {
                let block = Block::new(
                    vec![],
                    prev_block_id,
                    BlockTimestamp::from_duration_since_epoch(time::get()),
                    common::chain::block::ConsensusData::None,
                )
                .expect(ERR_CREATE_BLOCK_FAIL);
                chainstate.process_block(block.clone(), BlockSource::Local).unwrap();

                assert_eq!(
                    chainstate.get_best_block_index().unwrap().unwrap().block_height(),
                    BlockHeight::new(height)
                );
            }
        }

        // now we should be able to spend it at block_count_that_unlocks
        {
            let height = block_count_that_unlocks + block_height_with_locked_output;
            let prev_block_id = chainstate
                .get_block_id_from_height(&BlockHeight::new(height - 1))
                .unwrap()
                .unwrap();

            let outputs = vec![TxOutput::new(
                OutputValue::Coin(Amount::from_atoms(5000)),
                OutputPurpose::Transfer(anyonecanspend_address()),
            )];

            let inputs = vec![locked_output];

            let block = Block::new(
                vec![Transaction::new(0, inputs, outputs, 0).expect(ERR_CREATE_TX_FAIL)],
                prev_block_id,
                BlockTimestamp::from_duration_since_epoch(time::get()),
                common::chain::block::ConsensusData::None,
            )
            .expect(ERR_CREATE_BLOCK_FAIL);

            chainstate.process_block(block, BlockSource::Local).unwrap();

=======
            assert_eq!(
                tf.make_block_builder()
                    .add_transaction(
                        TransactionBuilder::new()
                            .add_input(locked_output.clone())
                            .add_anyone_can_spend_output(5000)
                            .build()
                    )
                    .build_and_process()
                    .unwrap_err(),
                BlockError::StateUpdateFailed(StateUpdateError::TimeLockViolation)
            );
            assert_eq!(
                tf.best_block_index().block_height(),
                BlockHeight::new(height - 1)
            );

            // create another block, with no transactions, and get the blockchain to progress
            tf.make_block_builder().build_and_process().unwrap();
>>>>>>> cdf7d6d8
            assert_eq!(
                tf.best_block_index().block_height(),
                BlockHeight::new(height)
            );
        }

        // now we should be able to spend it at block_count_that_unlocks
        tf.make_block_builder()
            .add_transaction(
                TransactionBuilder::new()
                    .add_input(locked_output)
                    .add_anyone_can_spend_output(5000)
                    .build(),
            )
            .build_and_process()
            .unwrap();
        assert_eq!(
            tf.best_block_index().block_height(),
            BlockHeight::new(block_count_that_unlocks + block_height_with_locked_output)
        );
    });
}

#[test]
fn output_lock_for_block_count_but_spend_at_same_block() {
    common::concurrency::model(|| {
        let mut tf = TestFramework::default();

        let block_count_that_unlocks = 10;

        // create the first block, with a locked output
<<<<<<< HEAD
        {
            let prev_block = chainstate.chain_config.genesis_block();

            let outputs1 = vec![
                TxOutput::new(
                    OutputValue::Coin(Amount::from_atoms(100000)),
                    OutputPurpose::Transfer(anyonecanspend_address()),
                ),
                TxOutput::new(
                    OutputValue::Coin(Amount::from_atoms(100000)),
                    OutputPurpose::LockThenTransfer(
                        anyonecanspend_address(),
                        OutputTimeLock::ForBlockCount(block_count_that_unlocks),
                    ),
                ),
            ];
            let inputs1 = vec![TxInput::new(
                OutPointSourceId::BlockReward(<Id<GenBlock>>::from(prev_block.get_id())),
                0,
                InputWitness::NoSignature(None),
            )];
            let tx1 = Transaction::new(0, inputs1, outputs1, 0).expect(ERR_CREATE_TX_FAIL);

            let outputs2 = vec![TxOutput::new(
                OutputValue::Coin(Amount::from_atoms(50000)),
                OutputPurpose::Transfer(anyonecanspend_address()),
            )];
            let inputs2 = vec![TxInput::new(
=======
        let tx1 = TransactionBuilder::new()
            .add_input(TxInput::new(
                OutPointSourceId::BlockReward(<Id<GenBlock>>::from(tf.genesis().get_id())),
                0,
                InputWitness::NoSignature(None),
            ))
            .add_anyone_can_spend_output(10000)
            .add_output(TxOutput::new(
                Amount::from_atoms(100000),
                OutputPurpose::LockThenTransfer(
                    anyonecanspend_address(),
                    OutputTimeLock::ForBlockCount(block_count_that_unlocks),
                ),
            ))
            .build();
        let tx2 = TransactionBuilder::new()
            .add_input(TxInput::new(
>>>>>>> cdf7d6d8
                OutPointSourceId::Transaction(tx1.get_id()),
                1,
                InputWitness::NoSignature(None),
            ))
            .add_anyone_can_spend_output(50000)
            .build();
        assert_eq!(
            tf.make_block_builder()
                .with_transactions(vec![tx1, tx2])
                .build_and_process()
                .unwrap_err(),
            BlockError::StateUpdateFailed(StateUpdateError::TimeLockViolation)
        );
        assert_eq!(tf.best_block_index().block_height(), BlockHeight::new(0));
    });
}

#[test]
fn output_lock_for_block_count_attempted_overflow() {
    common::concurrency::model(|| {
        let mut tf = TestFramework::default();

        let block_count_that_unlocks = u64::MAX;

        // create the first block, with a locked output
        let locked_output = add_block_with_locked_output(
            &mut tf,
            OutputTimeLock::ForBlockCount(block_count_that_unlocks),
            BlockTimestamp::from_duration_since_epoch(time::get()),
        );

        // attempt to create the next block, and attempt to spend the locked output
<<<<<<< HEAD
        {
            let prev_block_id = chainstate.get_best_block_index().unwrap().unwrap().block_id();

            let outputs = vec![TxOutput::new(
                OutputValue::Coin(Amount::from_atoms(5000)),
                OutputPurpose::Transfer(anyonecanspend_address()),
            )];

            let inputs = vec![locked_output];

            let block = Block::new(
                vec![Transaction::new(0, inputs, outputs, 0).expect(ERR_CREATE_TX_FAIL)],
                prev_block_id,
                BlockTimestamp::from_duration_since_epoch(time::get()),
                common::chain::block::ConsensusData::None,
            )
            .expect(ERR_CREATE_BLOCK_FAIL);
            assert_eq!(
                chainstate.process_block(block, BlockSource::Local).unwrap_err(),
                BlockError::StateUpdateFailed(StateUpdateError::BlockHeightArithmeticError)
            );

            assert_eq!(
                chainstate.get_best_block_index().unwrap().unwrap().block_height(),
                BlockHeight::new(1)
            );
        }
=======
        assert_eq!(
            tf.make_block_builder()
                .add_transaction(
                    TransactionBuilder::new()
                        .add_input(locked_output)
                        .add_anyone_can_spend_output(5000)
                        .build()
                )
                .build_and_process()
                .unwrap_err(),
            BlockError::StateUpdateFailed(StateUpdateError::BlockHeightArithmeticError)
        );
        assert_eq!(tf.best_block_index().block_height(), BlockHeight::new(1));
>>>>>>> cdf7d6d8
    });
}

#[test]
fn output_lock_until_time() {
    common::concurrency::model(|| {
        let current_time = Arc::new(AtomicU64::new(1));
        let current_time_ = Arc::clone(&current_time);
        let time_getter = TimeGetter::new(Arc::new(move || {
            Duration::from_secs(current_time_.load(Ordering::SeqCst))
        }));
        let mut tf = TestFramework::builder().with_time_getter(time_getter).build();

        let genesis_timestamp = tf.genesis().timestamp();
        let lock_time = genesis_timestamp.as_int_seconds() + 4;
        let block_times: Vec<_> = itertools::iterate(genesis_timestamp.as_int_seconds(), |t| t + 1)
            .take(8)
            .collect();
        // Check that without the last block the output remains locked.
        assert_eq!(
            median_block_time(&block_times[..block_times.len() - 1]),
            lock_time - 1
        );
        // Check that the last block allows to unlock the output.
        assert_eq!(median_block_time(&block_times), lock_time);

        current_time.store(*block_times.last().unwrap(), Ordering::SeqCst);

        let expected_height = 1;
        let locked_output = add_block_with_locked_output(
            &mut tf,
            OutputTimeLock::UntilTime(BlockTimestamp::from_int_seconds(lock_time)),
            BlockTimestamp::from_int_seconds(block_times[expected_height]),
        );
        assert_eq!(
            tf.best_block_index().block_height(),
            BlockHeight::new(expected_height as u64),
        );

        // Skip the genesis block and the block that contains the locked output.
        for (block_time, height) in block_times.iter().skip(2).zip(expected_height..) {
            assert_eq!(
                calculate_median_time_past(&tf.chainstate.make_db_tx_ro(), &tf.best_block_id())
                    .as_int_seconds(),
                median_block_time(&block_times[..=height])
            );

            // Check that the output still cannot be spent.
<<<<<<< HEAD
            {
                let outputs = vec![TxOutput::new(
                    OutputValue::Coin(Amount::from_atoms(5000)),
                    OutputPurpose::Transfer(anyonecanspend_address()),
                )];

                let inputs = vec![locked_output.clone()];

                let block = Block::new(
                    vec![Transaction::new(0, inputs, outputs, 0).expect(ERR_CREATE_TX_FAIL)],
                    prev_block_id,
                    BlockTimestamp::from_int_seconds(*block_time),
                    common::chain::block::ConsensusData::None,
                )
                .expect(ERR_CREATE_BLOCK_FAIL);
                assert_eq!(
                    chainstate.process_block(block.clone(), BlockSource::Local).unwrap_err(),
                    BlockError::StateUpdateFailed(StateUpdateError::TimeLockViolation)
                );

                assert_eq!(
                    chainstate.get_best_block_index().unwrap().unwrap().block_height(),
                    BlockHeight::new(height as u64),
                );
            }

=======
            assert_eq!(
                tf.make_block_builder()
                    .add_transaction(
                        TransactionBuilder::new()
                            .add_input(locked_output.clone())
                            .add_anyone_can_spend_output(5000)
                            .build()
                    )
                    .with_timestamp(BlockTimestamp::from_int_seconds(*block_time))
                    .build_and_process()
                    .unwrap_err(),
                BlockError::StateUpdateFailed(StateUpdateError::TimeLockViolation)
            );
            assert_eq!(
                tf.best_block_index().block_height(),
                BlockHeight::new(height as u64),
            );
>>>>>>> cdf7d6d8
            // Create another block, with no transactions, and get the blockchain to progress.
            tf.make_block_builder()
                .with_timestamp(BlockTimestamp::from_int_seconds(*block_time))
                .build_and_process()
                .unwrap();
            assert_eq!(
                tf.best_block_index().block_height(),
                BlockHeight::new(height as u64 + 1),
            );
        }

        // Check that the output can now be spent.
<<<<<<< HEAD
        {
            let prev_block_id = chainstate.get_best_block_index().unwrap().unwrap().block_id();

            let outputs = vec![TxOutput::new(
                OutputValue::Coin(Amount::from_atoms(5000)),
                OutputPurpose::Transfer(anyonecanspend_address()),
            )];

            let inputs = vec![locked_output];

            let block = Block::new(
                vec![Transaction::new(0, inputs, outputs, 0).expect(ERR_CREATE_TX_FAIL)],
                prev_block_id,
                // The block that is being validated isn't taken into account when calculating the
                // median time, so any time can be used here.
                BlockTimestamp::from_int_seconds(*block_times.last().unwrap()),
                common::chain::block::ConsensusData::None,
=======
        tf.make_block_builder()
            .add_transaction(
                TransactionBuilder::new()
                    .add_input(locked_output)
                    .add_anyone_can_spend_output(5000)
                    .build(),
>>>>>>> cdf7d6d8
            )
            // The block that is being validated isn't taken into account when calculating the
            // median time, so any time can be used here.
            .with_timestamp(BlockTimestamp::from_int_seconds(
                *block_times.last().unwrap(),
            ))
            .build_and_process()
            .unwrap();
        assert_eq!(
            tf.best_block_index().block_height(),
            BlockHeight::new(block_times.len() as u64)
        );
    });
}

#[test]
fn output_lock_until_time_but_spend_at_same_block() {
    common::concurrency::model(|| {
        let mut tf = TestFramework::default();

        let genesis_timestamp = tf.genesis().timestamp();
        let lock_time = genesis_timestamp.as_int_seconds() + 3;

        // create the first block, with a locked output
<<<<<<< HEAD
        {
            let prev_block = chainstate.chain_config.genesis_block();

            let outputs1 = vec![
                TxOutput::new(
                    OutputValue::Coin(Amount::from_atoms(100000)),
                    OutputPurpose::Transfer(anyonecanspend_address()),
                ),
                TxOutput::new(
                    OutputValue::Coin(Amount::from_atoms(100000)),
                    OutputPurpose::LockThenTransfer(
                        anyonecanspend_address(),
                        OutputTimeLock::UntilTime(BlockTimestamp::from_int_seconds(lock_time)),
                    ),
                ),
            ];
            let inputs1 = vec![TxInput::new(
                OutPointSourceId::BlockReward(<Id<GenBlock>>::from(prev_block.get_id())),
                0,
                InputWitness::NoSignature(None),
            )];
            let tx1 = Transaction::new(0, inputs1, outputs1, 0).expect(ERR_CREATE_TX_FAIL);

            let outputs2 = vec![TxOutput::new(
                OutputValue::Coin(Amount::from_atoms(50000)),
                OutputPurpose::Transfer(anyonecanspend_address()),
            )];
            let inputs2 = vec![TxInput::new(
=======
        let tx1 = TransactionBuilder::new()
            .add_input(TxInput::new(
                OutPointSourceId::BlockReward(<Id<GenBlock>>::from(tf.genesis().get_id())),
                0,
                InputWitness::NoSignature(None),
            ))
            .add_anyone_can_spend_output(10000)
            .add_output(TxOutput::new(
                Amount::from_atoms(100000),
                OutputPurpose::LockThenTransfer(
                    anyonecanspend_address(),
                    OutputTimeLock::UntilTime(BlockTimestamp::from_int_seconds(lock_time)),
                ),
            ))
            .build();

        let tx2 = TransactionBuilder::new()
            .add_input(TxInput::new(
>>>>>>> cdf7d6d8
                OutPointSourceId::Transaction(tx1.get_id()),
                1,
                InputWitness::NoSignature(None),
            ))
            .add_anyone_can_spend_output(50000)
            .build();

        assert_eq!(
            tf.make_block_builder()
                .with_transactions(vec![tx1, tx2])
                .build_and_process()
                .unwrap_err(),
            BlockError::StateUpdateFailed(StateUpdateError::TimeLockViolation)
        );
        assert_eq!(tf.best_block_index().block_height(), BlockHeight::new(0));
    });
}

#[test]
fn output_lock_for_seconds() {
    common::concurrency::model(|| {
        let current_time = Arc::new(AtomicU64::new(1));
        let current_time_ = Arc::clone(&current_time);
        let time_getter = TimeGetter::new(Arc::new(move || {
            Duration::from_secs(current_time_.load(Ordering::SeqCst))
        }));
        let mut tf = TestFramework::builder().with_time_getter(time_getter).build();

        let genesis_timestamp = tf.genesis().timestamp();
        let block_times: Vec<_> = itertools::iterate(genesis_timestamp.as_int_seconds(), |t| t + 1)
            .take(8)
            .collect();
        let lock_seconds = 3;
        let unlock_time = block_times[1] + lock_seconds;
        // Check that without the last block the output remains locked.
        assert_eq!(
            median_block_time(&block_times[..block_times.len() - 1]),
            unlock_time - 1
        );
        // Check that the last block allows to unlock the output.
        assert_eq!(median_block_time(&block_times), unlock_time);

        current_time.store(*block_times.last().unwrap(), Ordering::SeqCst);

        let expected_height = 1;
        let locked_output = add_block_with_locked_output(
            &mut tf,
            OutputTimeLock::ForSeconds(lock_seconds),
            BlockTimestamp::from_int_seconds(block_times[expected_height]),
        );
        assert_eq!(
            tf.best_block_index().block_height(),
            BlockHeight::new(expected_height as u64),
        );

        // Skip the genesis block and the block that contains the locked output.
        for (block_time, height) in block_times.iter().skip(2).zip(expected_height..) {
            assert_eq!(
                calculate_median_time_past(&tf.chainstate.make_db_tx_ro(), &tf.best_block_id())
                    .as_int_seconds(),
                median_block_time(&block_times[..=height])
            );

            // Check that the output still cannot be spent.
<<<<<<< HEAD
            {
                let outputs = vec![TxOutput::new(
                    OutputValue::Coin(Amount::from_atoms(5000)),
                    OutputPurpose::Transfer(anyonecanspend_address()),
                )];

                let inputs = vec![locked_output.clone()];

                let block = Block::new(
                    vec![Transaction::new(0, inputs, outputs, 0).expect(ERR_CREATE_TX_FAIL)],
                    prev_block_id,
                    BlockTimestamp::from_int_seconds(*block_time),
                    common::chain::block::ConsensusData::None,
                )
                .expect(ERR_CREATE_BLOCK_FAIL);
                assert_eq!(
                    chainstate.process_block(block.clone(), BlockSource::Local).unwrap_err(),
                    BlockError::StateUpdateFailed(StateUpdateError::TimeLockViolation)
                );

                assert_eq!(
                    chainstate.get_best_block_index().unwrap().unwrap().block_height(),
                    BlockHeight::new(height as u64),
                );
            }
=======
            assert_eq!(
                tf.make_block_builder()
                    .add_transaction(
                        TransactionBuilder::new()
                            .add_input(locked_output.clone())
                            .add_anyone_can_spend_output(5000)
                            .build()
                    )
                    .with_timestamp(BlockTimestamp::from_int_seconds(*block_time))
                    .build_and_process()
                    .unwrap_err(),
                BlockError::StateUpdateFailed(StateUpdateError::TimeLockViolation)
            );
            assert_eq!(
                tf.best_block_index().block_height(),
                BlockHeight::new(height as u64),
            );
>>>>>>> cdf7d6d8

            // Create another block, with no transactions, and get the blockchain to progress.
            tf.make_block_builder()
                .with_timestamp(BlockTimestamp::from_int_seconds(*block_time))
                .build_and_process()
                .unwrap();
            assert_eq!(
                tf.best_block_index().block_height(),
                BlockHeight::new(height as u64 + 1),
            );
        }

        // Check that the output can now be spent.
<<<<<<< HEAD
        {
            let prev_block_id = chainstate.get_best_block_index().unwrap().unwrap().block_id();

            let outputs = vec![TxOutput::new(
                OutputValue::Coin(Amount::from_atoms(5000)),
                OutputPurpose::Transfer(anyonecanspend_address()),
            )];

            let inputs = vec![locked_output];

            let block = Block::new(
                vec![Transaction::new(0, inputs, outputs, 0).expect(ERR_CREATE_TX_FAIL)],
                prev_block_id,
                // The block that is being validated isn't taken into account when calculating the
                // median time, so any time can be used here.
                BlockTimestamp::from_int_seconds(*block_times.last().unwrap()),
                common::chain::block::ConsensusData::None,
=======
        tf.make_block_builder()
            .add_transaction(
                TransactionBuilder::new()
                    .add_input(locked_output)
                    .add_anyone_can_spend_output(5000)
                    .build(),
>>>>>>> cdf7d6d8
            )
            // The block that is being validated isn't taken into account when calculating the
            // median time, so any time can be used here.
            .with_timestamp(BlockTimestamp::from_int_seconds(
                *block_times.last().unwrap(),
            ))
            .build_and_process()
            .unwrap();
        assert_eq!(
            tf.best_block_index().block_height(),
            BlockHeight::new(block_times.len() as u64)
        );
    });
}

#[test]
fn output_lock_for_seconds_but_spend_at_same_block() {
    common::concurrency::model(|| {
        let mut tf = TestFramework::default();

        // create the first block, with a locked output
<<<<<<< HEAD
        {
            let prev_block = chainstate.chain_config.genesis_block();

            let outputs1 = vec![
                TxOutput::new(
                    OutputValue::Coin(Amount::from_atoms(100000)),
                    OutputPurpose::Transfer(anyonecanspend_address()),
                ),
                TxOutput::new(
                    OutputValue::Coin(Amount::from_atoms(100000)),
                    OutputPurpose::LockThenTransfer(
                        anyonecanspend_address(),
                        OutputTimeLock::ForSeconds(100),
                    ),
                ),
            ];
            let inputs1 = vec![TxInput::new(
                OutPointSourceId::BlockReward(<Id<GenBlock>>::from(prev_block.get_id())),
                0,
                InputWitness::NoSignature(None),
            )];
            let tx1 = Transaction::new(0, inputs1, outputs1, 0).expect(ERR_CREATE_TX_FAIL);

            let outputs2 = vec![TxOutput::new(
                OutputValue::Coin(Amount::from_atoms(50000)),
                OutputPurpose::Transfer(anyonecanspend_address()),
            )];
            let inputs2 = vec![TxInput::new(
=======
        let tx1 = TransactionBuilder::new()
            .add_input(TxInput::new(
                OutPointSourceId::BlockReward(<Id<GenBlock>>::from(tf.genesis().get_id())),
                0,
                InputWitness::NoSignature(None),
            ))
            .add_anyone_can_spend_output(10000)
            .add_output(TxOutput::new(
                Amount::from_atoms(100000),
                OutputPurpose::LockThenTransfer(
                    anyonecanspend_address(),
                    OutputTimeLock::ForSeconds(100),
                ),
            ))
            .build();

        let tx2 = TransactionBuilder::new()
            .add_input(TxInput::new(
>>>>>>> cdf7d6d8
                OutPointSourceId::Transaction(tx1.get_id()),
                1,
                InputWitness::NoSignature(None),
            ))
            .add_anyone_can_spend_output(50000)
            .build();

        assert_eq!(
            tf.make_block_builder()
                .with_transactions(vec![tx1, tx2])
                .build_and_process()
                .unwrap_err(),
            BlockError::StateUpdateFailed(StateUpdateError::TimeLockViolation)
        );
        assert_eq!(tf.best_block_index().block_height(), BlockHeight::new(0));
    });
}

#[test]
fn output_lock_for_seconds_attempted_overflow() {
    common::concurrency::model(|| {
        let mut tf = TestFramework::default();

        // create the first block, with a locked output
        let locked_output = add_block_with_locked_output(
            &mut tf,
            OutputTimeLock::ForSeconds(u64::MAX),
            BlockTimestamp::from_duration_since_epoch(time::get()),
        );

        // attempt to create the next block, and attempt to spend the locked output
<<<<<<< HEAD
        {
            let prev_block_id = chainstate.get_best_block_index().unwrap().unwrap().block_id();

            let outputs = vec![TxOutput::new(
                OutputValue::Coin(Amount::from_atoms(5000)),
                OutputPurpose::Transfer(anyonecanspend_address()),
            )];

            let inputs = vec![locked_output];

            let block = Block::new(
                vec![Transaction::new(0, inputs, outputs, 0).expect(ERR_CREATE_TX_FAIL)],
                prev_block_id,
                BlockTimestamp::from_duration_since_epoch(time::get()),
                common::chain::block::ConsensusData::None,
            )
            .expect(ERR_CREATE_BLOCK_FAIL);
            assert_eq!(
                chainstate.process_block(block, BlockSource::Local).unwrap_err(),
                BlockError::StateUpdateFailed(StateUpdateError::BlockTimestampArithmeticError)
            );

            assert_eq!(
                chainstate.get_best_block_index().unwrap().unwrap().block_height(),
                BlockHeight::new(1)
            );
        }
=======
        assert_eq!(
            tf.make_block_builder()
                .add_transaction(
                    TransactionBuilder::new()
                        .add_input(locked_output)
                        .add_anyone_can_spend_output(5000)
                        .build()
                )
                .build_and_process()
                .unwrap_err(),
            BlockError::StateUpdateFailed(StateUpdateError::BlockTimestampArithmeticError)
        );
        assert_eq!(tf.best_block_index().block_height(), BlockHeight::new(1));
>>>>>>> cdf7d6d8
    });
}

/// Adds a block with the locked output and returns input corresponding to this output.
fn add_block_with_locked_output(
    tf: &mut TestFramework,
    output_time_lock: OutputTimeLock,
    timestamp: BlockTimestamp,
) -> TxInput {
    // Find the last block.
<<<<<<< HEAD
    let current_height = chainstate.get_best_block_index().unwrap().unwrap().block_height();
    let prev_block_id = chainstate.get_block_id_from_height(&current_height).unwrap().unwrap();
    let prev_block_info = TestBlockInfo::from_id(chainstate, prev_block_id);

    // Create and add a new block.
    let outputs = vec![
        TxOutput::new(
            OutputValue::Coin(Amount::from_atoms(100000)),
            OutputPurpose::Transfer(anyonecanspend_address()),
        ),
        TxOutput::new(
            OutputValue::Coin(Amount::from_atoms(100000)),
            OutputPurpose::LockThenTransfer(anyonecanspend_address(), output_time_lock),
        ),
    ];

    let inputs = vec![TxInput::new(
        prev_block_info.txns[0].0.clone(),
        0,
        InputWitness::NoSignature(None),
    )];
=======
    let current_height = tf.best_block_index().block_height();
    let prev_block_info = tf.block_info(current_height.into());

    tf.make_block_builder()
        .add_transaction(
            TransactionBuilder::new()
                .add_input(TxInput::new(
                    prev_block_info.txns[0].0.clone(),
                    0,
                    InputWitness::NoSignature(None),
                ))
                .add_anyone_can_spend_output(10000)
                .add_output(TxOutput::new(
                    Amount::from_atoms(100000),
                    OutputPurpose::LockThenTransfer(anyonecanspend_address(), output_time_lock),
                ))
                .build(),
        )
        .with_timestamp(timestamp)
        .build_and_process()
        .unwrap();
>>>>>>> cdf7d6d8

    let new_height = (current_height + BlockDistance::new(1)).unwrap();
    assert_eq!(tf.best_block_index().block_height(), new_height);

    let block_info = tf.block_info(new_height.into());
    TxInput::new(
        block_info.txns[0].0.clone(),
        1,
        InputWitness::NoSignature(None),
    )
}

fn median_block_time(times: &[u64]) -> u64 {
    // Only the last 11 blocks are used for calculating the median time.
    assert!(times.len() < 11);
    times[times.len() / 2]
}<|MERGE_RESOLUTION|>--- conflicted
+++ resolved
@@ -11,12 +11,8 @@
         block::{timestamp::BlockTimestamp, GenBlock},
         signature::inputsig::InputWitness,
         timelock::OutputTimeLock,
-<<<<<<< HEAD
         tokens::OutputValue,
-        OutPointSourceId, OutputPurpose, Transaction, TxInput, TxOutput,
-=======
         OutPointSourceId, OutputPurpose, TxInput, TxOutput,
->>>>>>> cdf7d6d8
     },
     primitives::{time, Amount, BlockDistance, BlockHeight, Id, Idable},
 };
@@ -48,58 +44,6 @@
         );
 
         // attempt to create the next block, and attempt to spend the locked output
-<<<<<<< HEAD
-        {
-            let prev_block_id = chainstate.get_best_block_index().unwrap().unwrap().block_id();
-
-            let outputs = vec![TxOutput::new(
-                OutputValue::Coin(Amount::from_atoms(5000)),
-                OutputPurpose::Transfer(anyonecanspend_address()),
-            )];
-
-            let inputs = vec![locked_output.clone()];
-
-            let block = Block::new(
-                vec![Transaction::new(0, inputs, outputs, 0).expect(ERR_CREATE_TX_FAIL)],
-                prev_block_id,
-                BlockTimestamp::from_duration_since_epoch(time::get()),
-                common::chain::block::ConsensusData::None,
-            )
-            .expect(ERR_CREATE_BLOCK_FAIL);
-            assert_eq!(
-                chainstate.process_block(block, BlockSource::Local).unwrap_err(),
-                BlockError::StateUpdateFailed(StateUpdateError::TimeLockViolation)
-            );
-
-            assert_eq!(
-                chainstate.get_best_block_index().unwrap().unwrap().block_height(),
-                BlockHeight::new(1)
-            );
-        }
-
-        // create another block, and spend the first input from the previous block
-        {
-            let prev_block_id =
-                chainstate.get_block_id_from_height(&BlockHeight::new(1)).unwrap().unwrap();
-            let prev_block_info = TestBlockInfo::from_id(&chainstate, prev_block_id);
-
-            let outputs = vec![TxOutput::new(
-                OutputValue::Coin(Amount::from_atoms(10000)),
-                OutputPurpose::Transfer(anyonecanspend_address()),
-            )];
-
-            let inputs = vec![TxInput::new(
-                prev_block_info.txns[0].0.clone(),
-                0,
-                InputWitness::NoSignature(None),
-            )];
-
-            let block = Block::new(
-                vec![Transaction::new(0, inputs, outputs, 0).expect(ERR_CREATE_TX_FAIL)],
-                prev_block_id,
-                BlockTimestamp::from_duration_since_epoch(time::get()),
-                common::chain::block::ConsensusData::None,
-=======
         assert_eq!(
             tf.make_block_builder()
                 .add_transaction(
@@ -126,7 +70,6 @@
                     ))
                     .add_anyone_can_spend_output(10000)
                     .build(),
->>>>>>> cdf7d6d8
             )
             .build_and_process()
             .unwrap();
@@ -140,81 +83,6 @@
             );
             logging::log::info!("Submitting block of height: {}", height);
 
-<<<<<<< HEAD
-            // create another block, and spend the first input from the previous block
-            {
-                let outputs = vec![TxOutput::new(
-                    OutputValue::Coin(Amount::from_atoms(5000)),
-                    OutputPurpose::Transfer(anyonecanspend_address()),
-                )];
-
-                let inputs = vec![locked_output.clone()];
-
-                let block = Block::new(
-                    vec![Transaction::new(0, inputs, outputs, 0).expect(ERR_CREATE_TX_FAIL)],
-                    prev_block_id,
-                    BlockTimestamp::from_duration_since_epoch(time::get()),
-                    common::chain::block::ConsensusData::None,
-                )
-                .expect(ERR_CREATE_BLOCK_FAIL);
-                assert_eq!(
-                    chainstate.process_block(block.clone(), BlockSource::Local).unwrap_err(),
-                    BlockError::StateUpdateFailed(StateUpdateError::TimeLockViolation)
-                );
-
-                assert_eq!(
-                    chainstate.get_best_block_index().unwrap().unwrap().block_height(),
-                    BlockHeight::new(height - 1)
-                );
-            }
-
-            // create another block, with no transactions, and get the blockchain to progress
-            {
-                let block = Block::new(
-                    vec![],
-                    prev_block_id,
-                    BlockTimestamp::from_duration_since_epoch(time::get()),
-                    common::chain::block::ConsensusData::None,
-                )
-                .expect(ERR_CREATE_BLOCK_FAIL);
-                chainstate.process_block(block.clone(), BlockSource::Local).unwrap();
-
-                assert_eq!(
-                    chainstate.get_best_block_index().unwrap().unwrap().block_height(),
-                    BlockHeight::new(height)
-                );
-            }
-        }
-
-        // now we should be able to spend it at block_height_that_unlocks
-        {
-            let height = block_height_that_unlocks;
-            let prev_block_id = chainstate
-                .get_block_id_from_height(&BlockHeight::new(height - 1))
-                .unwrap()
-                .unwrap();
-
-            let tip_id = chainstate.get_best_block_index().unwrap().unwrap().block_id();
-            assert_eq!(tip_id, prev_block_id);
-
-            let outputs = vec![TxOutput::new(
-                OutputValue::Coin(Amount::from_atoms(5000)),
-                OutputPurpose::Transfer(anyonecanspend_address()),
-            )];
-
-            let inputs = vec![locked_output];
-
-            let block = Block::new(
-                vec![Transaction::new(0, inputs, outputs, 0).expect(ERR_CREATE_TX_FAIL)],
-                prev_block_id,
-                BlockTimestamp::from_duration_since_epoch(time::get()),
-                common::chain::block::ConsensusData::None,
-            )
-            .expect(ERR_CREATE_BLOCK_FAIL);
-
-            chainstate.process_block(block, BlockSource::Local).unwrap();
-
-=======
             // Create another block, and spend the first input from the previous block.
             assert_eq!(
                 tf.make_block_builder()
@@ -235,7 +103,6 @@
 
             // create another block, with no transactions, and get the blockchain to progress
             tf.make_block_builder().build_and_process().unwrap();
->>>>>>> cdf7d6d8
             assert_eq!(
                 tf.best_block_index().block_height(),
                 BlockHeight::new(height)
@@ -273,33 +140,6 @@
         // create the first block, with a locked output
         let prev_block = tf.genesis();
 
-<<<<<<< HEAD
-            let outputs1 = vec![
-                TxOutput::new(
-                    OutputValue::Coin(Amount::from_atoms(100000)),
-                    OutputPurpose::Transfer(anyonecanspend_address()),
-                ),
-                TxOutput::new(
-                    OutputValue::Coin(Amount::from_atoms(100000)),
-                    OutputPurpose::LockThenTransfer(
-                        anyonecanspend_address(),
-                        OutputTimeLock::UntilHeight(BlockHeight::new(block_height_that_unlocks)),
-                    ),
-                ),
-            ];
-            let inputs1 = vec![TxInput::new(
-                OutPointSourceId::BlockReward(<Id<GenBlock>>::from(prev_block.get_id())),
-                0,
-                InputWitness::NoSignature(None),
-            )];
-            let tx1 = Transaction::new(0, inputs1, outputs1, 0).expect(ERR_CREATE_TX_FAIL);
-
-            let outputs2 = vec![TxOutput::new(
-                OutputValue::Coin(Amount::from_atoms(50000)),
-                OutputPurpose::Transfer(anyonecanspend_address()),
-            )];
-            let inputs2 = vec![TxInput::new(
-=======
         let tx1 = TransactionBuilder::new()
             .add_input(TxInput::new(
                 OutPointSourceId::BlockReward(<Id<GenBlock>>::from(prev_block.get_id())),
@@ -308,7 +148,7 @@
             ))
             .add_anyone_can_spend_output(10000)
             .add_output(TxOutput::new(
-                Amount::from_atoms(100000),
+                OutputValue::Coin(Amount::from_atoms(100000)),
                 OutputPurpose::LockThenTransfer(
                     anyonecanspend_address(),
                     OutputTimeLock::UntilHeight(BlockHeight::new(block_height_that_unlocks)),
@@ -317,7 +157,6 @@
             .build();
         let tx2 = TransactionBuilder::new()
             .add_input(TxInput::new(
->>>>>>> cdf7d6d8
                 OutPointSourceId::Transaction(tx1.get_id()),
                 1,
                 InputWitness::NoSignature(None),
@@ -352,57 +191,6 @@
         );
 
         // attempt to create the next block, and attempt to spend the locked output
-<<<<<<< HEAD
-        {
-            let prev_block_id = chainstate.get_best_block_index().unwrap().unwrap().block_id();
-
-            let outputs = vec![TxOutput::new(
-                OutputValue::Coin(Amount::from_atoms(5000)),
-                OutputPurpose::Transfer(anyonecanspend_address()),
-            )];
-
-            let inputs = vec![locked_output.clone()];
-
-            let block = Block::new(
-                vec![Transaction::new(0, inputs, outputs, 0).expect(ERR_CREATE_TX_FAIL)],
-                prev_block_id,
-                BlockTimestamp::from_duration_since_epoch(time::get()),
-                common::chain::block::ConsensusData::None,
-            )
-            .expect(ERR_CREATE_BLOCK_FAIL);
-            assert_eq!(
-                chainstate.process_block(block, BlockSource::Local).unwrap_err(),
-                BlockError::StateUpdateFailed(StateUpdateError::TimeLockViolation)
-            );
-
-            assert_eq!(
-                chainstate.get_best_block_index().unwrap().unwrap().block_height(),
-                BlockHeight::new(1)
-            );
-        }
-
-        // create another block, and spend the first input from the previous block
-        {
-            let prev_block_id = chainstate.get_best_block_index().unwrap().unwrap().block_id();
-            let prev_block_info = TestBlockInfo::from_id(&chainstate, prev_block_id);
-
-            let outputs = vec![TxOutput::new(
-                OutputValue::Coin(Amount::from_atoms(10000)),
-                OutputPurpose::Transfer(anyonecanspend_address()),
-            )];
-
-            let inputs = vec![TxInput::new(
-                prev_block_info.txns[0].0.clone(),
-                0,
-                InputWitness::NoSignature(None),
-            )];
-
-            let block = Block::new(
-                vec![Transaction::new(0, inputs, outputs, 0).expect(ERR_CREATE_TX_FAIL)],
-                prev_block_info.id,
-                BlockTimestamp::from_duration_since_epoch(time::get()),
-                common::chain::block::ConsensusData::None,
-=======
         assert_eq!(
             tf.make_block_builder()
                 .add_transaction(
@@ -429,7 +217,6 @@
                     ))
                     .add_anyone_can_spend_output(10000)
                     .build(),
->>>>>>> cdf7d6d8
             )
             .build_and_process()
             .unwrap();
@@ -444,77 +231,6 @@
             logging::log::info!("Submitting block of height: {}", height);
 
             // create another block, and spend the first input from the previous block
-<<<<<<< HEAD
-            {
-                let outputs = vec![TxOutput::new(
-                    OutputValue::Coin(Amount::from_atoms(5000)),
-                    OutputPurpose::Transfer(anyonecanspend_address()),
-                )];
-
-                let inputs = vec![locked_output.clone()];
-
-                let block = Block::new(
-                    vec![Transaction::new(0, inputs, outputs, 0).expect(ERR_CREATE_TX_FAIL)],
-                    prev_block_id,
-                    BlockTimestamp::from_duration_since_epoch(time::get()),
-                    common::chain::block::ConsensusData::None,
-                )
-                .expect(ERR_CREATE_BLOCK_FAIL);
-                assert_eq!(
-                    chainstate.process_block(block.clone(), BlockSource::Local).unwrap_err(),
-                    BlockError::StateUpdateFailed(StateUpdateError::TimeLockViolation)
-                );
-
-                assert_eq!(
-                    chainstate.get_best_block_index().unwrap().unwrap().block_height(),
-                    BlockHeight::new(height - 1)
-                );
-            }
-
-            // create another block, with no transactions, and get the blockchain to progress
-            {
-                let block = Block::new(
-                    vec![],
-                    prev_block_id,
-                    BlockTimestamp::from_duration_since_epoch(time::get()),
-                    common::chain::block::ConsensusData::None,
-                )
-                .expect(ERR_CREATE_BLOCK_FAIL);
-                chainstate.process_block(block.clone(), BlockSource::Local).unwrap();
-
-                assert_eq!(
-                    chainstate.get_best_block_index().unwrap().unwrap().block_height(),
-                    BlockHeight::new(height)
-                );
-            }
-        }
-
-        // now we should be able to spend it at block_count_that_unlocks
-        {
-            let height = block_count_that_unlocks + block_height_with_locked_output;
-            let prev_block_id = chainstate
-                .get_block_id_from_height(&BlockHeight::new(height - 1))
-                .unwrap()
-                .unwrap();
-
-            let outputs = vec![TxOutput::new(
-                OutputValue::Coin(Amount::from_atoms(5000)),
-                OutputPurpose::Transfer(anyonecanspend_address()),
-            )];
-
-            let inputs = vec![locked_output];
-
-            let block = Block::new(
-                vec![Transaction::new(0, inputs, outputs, 0).expect(ERR_CREATE_TX_FAIL)],
-                prev_block_id,
-                BlockTimestamp::from_duration_since_epoch(time::get()),
-                common::chain::block::ConsensusData::None,
-            )
-            .expect(ERR_CREATE_BLOCK_FAIL);
-
-            chainstate.process_block(block, BlockSource::Local).unwrap();
-
-=======
             assert_eq!(
                 tf.make_block_builder()
                     .add_transaction(
@@ -534,7 +250,6 @@
 
             // create another block, with no transactions, and get the blockchain to progress
             tf.make_block_builder().build_and_process().unwrap();
->>>>>>> cdf7d6d8
             assert_eq!(
                 tf.best_block_index().block_height(),
                 BlockHeight::new(height)
@@ -566,36 +281,6 @@
         let block_count_that_unlocks = 10;
 
         // create the first block, with a locked output
-<<<<<<< HEAD
-        {
-            let prev_block = chainstate.chain_config.genesis_block();
-
-            let outputs1 = vec![
-                TxOutput::new(
-                    OutputValue::Coin(Amount::from_atoms(100000)),
-                    OutputPurpose::Transfer(anyonecanspend_address()),
-                ),
-                TxOutput::new(
-                    OutputValue::Coin(Amount::from_atoms(100000)),
-                    OutputPurpose::LockThenTransfer(
-                        anyonecanspend_address(),
-                        OutputTimeLock::ForBlockCount(block_count_that_unlocks),
-                    ),
-                ),
-            ];
-            let inputs1 = vec![TxInput::new(
-                OutPointSourceId::BlockReward(<Id<GenBlock>>::from(prev_block.get_id())),
-                0,
-                InputWitness::NoSignature(None),
-            )];
-            let tx1 = Transaction::new(0, inputs1, outputs1, 0).expect(ERR_CREATE_TX_FAIL);
-
-            let outputs2 = vec![TxOutput::new(
-                OutputValue::Coin(Amount::from_atoms(50000)),
-                OutputPurpose::Transfer(anyonecanspend_address()),
-            )];
-            let inputs2 = vec![TxInput::new(
-=======
         let tx1 = TransactionBuilder::new()
             .add_input(TxInput::new(
                 OutPointSourceId::BlockReward(<Id<GenBlock>>::from(tf.genesis().get_id())),
@@ -604,7 +289,7 @@
             ))
             .add_anyone_can_spend_output(10000)
             .add_output(TxOutput::new(
-                Amount::from_atoms(100000),
+                OutputValue::Coin(Amount::from_atoms(100000)),
                 OutputPurpose::LockThenTransfer(
                     anyonecanspend_address(),
                     OutputTimeLock::ForBlockCount(block_count_that_unlocks),
@@ -613,7 +298,6 @@
             .build();
         let tx2 = TransactionBuilder::new()
             .add_input(TxInput::new(
->>>>>>> cdf7d6d8
                 OutPointSourceId::Transaction(tx1.get_id()),
                 1,
                 InputWitness::NoSignature(None),
@@ -646,35 +330,6 @@
         );
 
         // attempt to create the next block, and attempt to spend the locked output
-<<<<<<< HEAD
-        {
-            let prev_block_id = chainstate.get_best_block_index().unwrap().unwrap().block_id();
-
-            let outputs = vec![TxOutput::new(
-                OutputValue::Coin(Amount::from_atoms(5000)),
-                OutputPurpose::Transfer(anyonecanspend_address()),
-            )];
-
-            let inputs = vec![locked_output];
-
-            let block = Block::new(
-                vec![Transaction::new(0, inputs, outputs, 0).expect(ERR_CREATE_TX_FAIL)],
-                prev_block_id,
-                BlockTimestamp::from_duration_since_epoch(time::get()),
-                common::chain::block::ConsensusData::None,
-            )
-            .expect(ERR_CREATE_BLOCK_FAIL);
-            assert_eq!(
-                chainstate.process_block(block, BlockSource::Local).unwrap_err(),
-                BlockError::StateUpdateFailed(StateUpdateError::BlockHeightArithmeticError)
-            );
-
-            assert_eq!(
-                chainstate.get_best_block_index().unwrap().unwrap().block_height(),
-                BlockHeight::new(1)
-            );
-        }
-=======
         assert_eq!(
             tf.make_block_builder()
                 .add_transaction(
@@ -688,7 +343,6 @@
             BlockError::StateUpdateFailed(StateUpdateError::BlockHeightArithmeticError)
         );
         assert_eq!(tf.best_block_index().block_height(), BlockHeight::new(1));
->>>>>>> cdf7d6d8
     });
 }
 
@@ -737,34 +391,6 @@
             );
 
             // Check that the output still cannot be spent.
-<<<<<<< HEAD
-            {
-                let outputs = vec![TxOutput::new(
-                    OutputValue::Coin(Amount::from_atoms(5000)),
-                    OutputPurpose::Transfer(anyonecanspend_address()),
-                )];
-
-                let inputs = vec![locked_output.clone()];
-
-                let block = Block::new(
-                    vec![Transaction::new(0, inputs, outputs, 0).expect(ERR_CREATE_TX_FAIL)],
-                    prev_block_id,
-                    BlockTimestamp::from_int_seconds(*block_time),
-                    common::chain::block::ConsensusData::None,
-                )
-                .expect(ERR_CREATE_BLOCK_FAIL);
-                assert_eq!(
-                    chainstate.process_block(block.clone(), BlockSource::Local).unwrap_err(),
-                    BlockError::StateUpdateFailed(StateUpdateError::TimeLockViolation)
-                );
-
-                assert_eq!(
-                    chainstate.get_best_block_index().unwrap().unwrap().block_height(),
-                    BlockHeight::new(height as u64),
-                );
-            }
-
-=======
             assert_eq!(
                 tf.make_block_builder()
                     .add_transaction(
@@ -782,7 +408,6 @@
                 tf.best_block_index().block_height(),
                 BlockHeight::new(height as u64),
             );
->>>>>>> cdf7d6d8
             // Create another block, with no transactions, and get the blockchain to progress.
             tf.make_block_builder()
                 .with_timestamp(BlockTimestamp::from_int_seconds(*block_time))
@@ -795,32 +420,12 @@
         }
 
         // Check that the output can now be spent.
-<<<<<<< HEAD
-        {
-            let prev_block_id = chainstate.get_best_block_index().unwrap().unwrap().block_id();
-
-            let outputs = vec![TxOutput::new(
-                OutputValue::Coin(Amount::from_atoms(5000)),
-                OutputPurpose::Transfer(anyonecanspend_address()),
-            )];
-
-            let inputs = vec![locked_output];
-
-            let block = Block::new(
-                vec![Transaction::new(0, inputs, outputs, 0).expect(ERR_CREATE_TX_FAIL)],
-                prev_block_id,
-                // The block that is being validated isn't taken into account when calculating the
-                // median time, so any time can be used here.
-                BlockTimestamp::from_int_seconds(*block_times.last().unwrap()),
-                common::chain::block::ConsensusData::None,
-=======
         tf.make_block_builder()
             .add_transaction(
                 TransactionBuilder::new()
                     .add_input(locked_output)
                     .add_anyone_can_spend_output(5000)
                     .build(),
->>>>>>> cdf7d6d8
             )
             // The block that is being validated isn't taken into account when calculating the
             // median time, so any time can be used here.
@@ -845,36 +450,6 @@
         let lock_time = genesis_timestamp.as_int_seconds() + 3;
 
         // create the first block, with a locked output
-<<<<<<< HEAD
-        {
-            let prev_block = chainstate.chain_config.genesis_block();
-
-            let outputs1 = vec![
-                TxOutput::new(
-                    OutputValue::Coin(Amount::from_atoms(100000)),
-                    OutputPurpose::Transfer(anyonecanspend_address()),
-                ),
-                TxOutput::new(
-                    OutputValue::Coin(Amount::from_atoms(100000)),
-                    OutputPurpose::LockThenTransfer(
-                        anyonecanspend_address(),
-                        OutputTimeLock::UntilTime(BlockTimestamp::from_int_seconds(lock_time)),
-                    ),
-                ),
-            ];
-            let inputs1 = vec![TxInput::new(
-                OutPointSourceId::BlockReward(<Id<GenBlock>>::from(prev_block.get_id())),
-                0,
-                InputWitness::NoSignature(None),
-            )];
-            let tx1 = Transaction::new(0, inputs1, outputs1, 0).expect(ERR_CREATE_TX_FAIL);
-
-            let outputs2 = vec![TxOutput::new(
-                OutputValue::Coin(Amount::from_atoms(50000)),
-                OutputPurpose::Transfer(anyonecanspend_address()),
-            )];
-            let inputs2 = vec![TxInput::new(
-=======
         let tx1 = TransactionBuilder::new()
             .add_input(TxInput::new(
                 OutPointSourceId::BlockReward(<Id<GenBlock>>::from(tf.genesis().get_id())),
@@ -883,7 +458,7 @@
             ))
             .add_anyone_can_spend_output(10000)
             .add_output(TxOutput::new(
-                Amount::from_atoms(100000),
+                OutputValue::Coin(Amount::from_atoms(100000)),
                 OutputPurpose::LockThenTransfer(
                     anyonecanspend_address(),
                     OutputTimeLock::UntilTime(BlockTimestamp::from_int_seconds(lock_time)),
@@ -893,7 +468,6 @@
 
         let tx2 = TransactionBuilder::new()
             .add_input(TxInput::new(
->>>>>>> cdf7d6d8
                 OutPointSourceId::Transaction(tx1.get_id()),
                 1,
                 InputWitness::NoSignature(None),
@@ -958,33 +532,6 @@
             );
 
             // Check that the output still cannot be spent.
-<<<<<<< HEAD
-            {
-                let outputs = vec![TxOutput::new(
-                    OutputValue::Coin(Amount::from_atoms(5000)),
-                    OutputPurpose::Transfer(anyonecanspend_address()),
-                )];
-
-                let inputs = vec![locked_output.clone()];
-
-                let block = Block::new(
-                    vec![Transaction::new(0, inputs, outputs, 0).expect(ERR_CREATE_TX_FAIL)],
-                    prev_block_id,
-                    BlockTimestamp::from_int_seconds(*block_time),
-                    common::chain::block::ConsensusData::None,
-                )
-                .expect(ERR_CREATE_BLOCK_FAIL);
-                assert_eq!(
-                    chainstate.process_block(block.clone(), BlockSource::Local).unwrap_err(),
-                    BlockError::StateUpdateFailed(StateUpdateError::TimeLockViolation)
-                );
-
-                assert_eq!(
-                    chainstate.get_best_block_index().unwrap().unwrap().block_height(),
-                    BlockHeight::new(height as u64),
-                );
-            }
-=======
             assert_eq!(
                 tf.make_block_builder()
                     .add_transaction(
@@ -1002,7 +549,6 @@
                 tf.best_block_index().block_height(),
                 BlockHeight::new(height as u64),
             );
->>>>>>> cdf7d6d8
 
             // Create another block, with no transactions, and get the blockchain to progress.
             tf.make_block_builder()
@@ -1016,32 +562,12 @@
         }
 
         // Check that the output can now be spent.
-<<<<<<< HEAD
-        {
-            let prev_block_id = chainstate.get_best_block_index().unwrap().unwrap().block_id();
-
-            let outputs = vec![TxOutput::new(
-                OutputValue::Coin(Amount::from_atoms(5000)),
-                OutputPurpose::Transfer(anyonecanspend_address()),
-            )];
-
-            let inputs = vec![locked_output];
-
-            let block = Block::new(
-                vec![Transaction::new(0, inputs, outputs, 0).expect(ERR_CREATE_TX_FAIL)],
-                prev_block_id,
-                // The block that is being validated isn't taken into account when calculating the
-                // median time, so any time can be used here.
-                BlockTimestamp::from_int_seconds(*block_times.last().unwrap()),
-                common::chain::block::ConsensusData::None,
-=======
         tf.make_block_builder()
             .add_transaction(
                 TransactionBuilder::new()
                     .add_input(locked_output)
                     .add_anyone_can_spend_output(5000)
                     .build(),
->>>>>>> cdf7d6d8
             )
             // The block that is being validated isn't taken into account when calculating the
             // median time, so any time can be used here.
@@ -1063,36 +589,6 @@
         let mut tf = TestFramework::default();
 
         // create the first block, with a locked output
-<<<<<<< HEAD
-        {
-            let prev_block = chainstate.chain_config.genesis_block();
-
-            let outputs1 = vec![
-                TxOutput::new(
-                    OutputValue::Coin(Amount::from_atoms(100000)),
-                    OutputPurpose::Transfer(anyonecanspend_address()),
-                ),
-                TxOutput::new(
-                    OutputValue::Coin(Amount::from_atoms(100000)),
-                    OutputPurpose::LockThenTransfer(
-                        anyonecanspend_address(),
-                        OutputTimeLock::ForSeconds(100),
-                    ),
-                ),
-            ];
-            let inputs1 = vec![TxInput::new(
-                OutPointSourceId::BlockReward(<Id<GenBlock>>::from(prev_block.get_id())),
-                0,
-                InputWitness::NoSignature(None),
-            )];
-            let tx1 = Transaction::new(0, inputs1, outputs1, 0).expect(ERR_CREATE_TX_FAIL);
-
-            let outputs2 = vec![TxOutput::new(
-                OutputValue::Coin(Amount::from_atoms(50000)),
-                OutputPurpose::Transfer(anyonecanspend_address()),
-            )];
-            let inputs2 = vec![TxInput::new(
-=======
         let tx1 = TransactionBuilder::new()
             .add_input(TxInput::new(
                 OutPointSourceId::BlockReward(<Id<GenBlock>>::from(tf.genesis().get_id())),
@@ -1101,7 +597,7 @@
             ))
             .add_anyone_can_spend_output(10000)
             .add_output(TxOutput::new(
-                Amount::from_atoms(100000),
+                OutputValue::Coin(Amount::from_atoms(100000)),
                 OutputPurpose::LockThenTransfer(
                     anyonecanspend_address(),
                     OutputTimeLock::ForSeconds(100),
@@ -1111,7 +607,6 @@
 
         let tx2 = TransactionBuilder::new()
             .add_input(TxInput::new(
->>>>>>> cdf7d6d8
                 OutPointSourceId::Transaction(tx1.get_id()),
                 1,
                 InputWitness::NoSignature(None),
@@ -1143,35 +638,6 @@
         );
 
         // attempt to create the next block, and attempt to spend the locked output
-<<<<<<< HEAD
-        {
-            let prev_block_id = chainstate.get_best_block_index().unwrap().unwrap().block_id();
-
-            let outputs = vec![TxOutput::new(
-                OutputValue::Coin(Amount::from_atoms(5000)),
-                OutputPurpose::Transfer(anyonecanspend_address()),
-            )];
-
-            let inputs = vec![locked_output];
-
-            let block = Block::new(
-                vec![Transaction::new(0, inputs, outputs, 0).expect(ERR_CREATE_TX_FAIL)],
-                prev_block_id,
-                BlockTimestamp::from_duration_since_epoch(time::get()),
-                common::chain::block::ConsensusData::None,
-            )
-            .expect(ERR_CREATE_BLOCK_FAIL);
-            assert_eq!(
-                chainstate.process_block(block, BlockSource::Local).unwrap_err(),
-                BlockError::StateUpdateFailed(StateUpdateError::BlockTimestampArithmeticError)
-            );
-
-            assert_eq!(
-                chainstate.get_best_block_index().unwrap().unwrap().block_height(),
-                BlockHeight::new(1)
-            );
-        }
-=======
         assert_eq!(
             tf.make_block_builder()
                 .add_transaction(
@@ -1185,7 +651,6 @@
             BlockError::StateUpdateFailed(StateUpdateError::BlockTimestampArithmeticError)
         );
         assert_eq!(tf.best_block_index().block_height(), BlockHeight::new(1));
->>>>>>> cdf7d6d8
     });
 }
 
@@ -1196,29 +661,6 @@
     timestamp: BlockTimestamp,
 ) -> TxInput {
     // Find the last block.
-<<<<<<< HEAD
-    let current_height = chainstate.get_best_block_index().unwrap().unwrap().block_height();
-    let prev_block_id = chainstate.get_block_id_from_height(&current_height).unwrap().unwrap();
-    let prev_block_info = TestBlockInfo::from_id(chainstate, prev_block_id);
-
-    // Create and add a new block.
-    let outputs = vec![
-        TxOutput::new(
-            OutputValue::Coin(Amount::from_atoms(100000)),
-            OutputPurpose::Transfer(anyonecanspend_address()),
-        ),
-        TxOutput::new(
-            OutputValue::Coin(Amount::from_atoms(100000)),
-            OutputPurpose::LockThenTransfer(anyonecanspend_address(), output_time_lock),
-        ),
-    ];
-
-    let inputs = vec![TxInput::new(
-        prev_block_info.txns[0].0.clone(),
-        0,
-        InputWitness::NoSignature(None),
-    )];
-=======
     let current_height = tf.best_block_index().block_height();
     let prev_block_info = tf.block_info(current_height.into());
 
@@ -1232,7 +674,7 @@
                 ))
                 .add_anyone_can_spend_output(10000)
                 .add_output(TxOutput::new(
-                    Amount::from_atoms(100000),
+                    OutputValue::Coin(Amount::from_atoms(100000)),
                     OutputPurpose::LockThenTransfer(anyonecanspend_address(), output_time_lock),
                 ))
                 .build(),
@@ -1240,7 +682,6 @@
         .with_timestamp(timestamp)
         .build_and_process()
         .unwrap();
->>>>>>> cdf7d6d8
 
     let new_height = (current_height + BlockDistance::new(1)).unwrap();
     assert_eq!(tf.best_block_index().block_height(), new_height);
