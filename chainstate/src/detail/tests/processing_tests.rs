--- conflicted
+++ resolved
@@ -564,14 +564,9 @@
 
     // Mine blocks 5-9 with minimal difficulty, as expected by net upgrades
     for i in 5..10 {
-<<<<<<< HEAD
-        let prev_block = btf.get_block(btf.index_at(i - 1).block_id().clone()).unwrap().unwrap();
+        let prev_block = btf.get_block(*btf.index_at(i - 1).block_id()).unwrap().unwrap();
         let mut mined_block =
             btf.random_block(TestBlockInfo::from_block(&prev_block), None, &mut rng);
-=======
-        let prev_block = btf.get_block(*btf.index_at(i - 1).block_id()).unwrap().unwrap();
-        let mut mined_block = btf.random_block(TestBlockInfo::from_block(&prev_block), None);
->>>>>>> f5934f6c
         let bits = min_difficulty.into();
         let (_, pub_key) = PrivateKey::new(KeyKind::RistrettoSchnorr);
         assert!(crate::detail::pow::work::mine(
@@ -589,13 +584,8 @@
 
     // Block 10 should ignore consensus according to net upgrades. The following Pow block should
     // fail.
-<<<<<<< HEAD
-    let prev_block = btf.get_block(btf.index_at(9).block_id().clone()).unwrap().unwrap();
+    let prev_block = btf.get_block(*btf.index_at(9).block_id()).unwrap().unwrap();
     let mut mined_block = btf.random_block(TestBlockInfo::from_block(&prev_block), None, &mut rng);
-=======
-    let prev_block = btf.get_block(*btf.index_at(9).block_id()).unwrap().unwrap();
-    let mut mined_block = btf.random_block(TestBlockInfo::from_block(&prev_block), None);
->>>>>>> f5934f6c
     let bits = min_difficulty.into();
     assert!(
         crate::detail::pow::work::mine(&mut mined_block, u128::MAX, bits, vec![])
@@ -630,14 +620,9 @@
 
     // Mining should work
     for i in 15..20 {
-<<<<<<< HEAD
-        let prev_block = btf.get_block(btf.index_at(i - 1).block_id().clone()).unwrap().unwrap();
+        let prev_block = btf.get_block(*btf.index_at(i - 1).block_id()).unwrap().unwrap();
         let mut mined_block =
             btf.random_block(TestBlockInfo::from_block(&prev_block), None, &mut rng);
-=======
-        let prev_block = btf.get_block(*btf.index_at(i - 1).block_id()).unwrap().unwrap();
-        let mut mined_block = btf.random_block(TestBlockInfo::from_block(&prev_block), None);
->>>>>>> f5934f6c
         let bits = min_difficulty.into();
         let (_, pub_key) = PrivateKey::new(KeyKind::RistrettoSchnorr);
         assert!(crate::detail::pow::work::mine(
