--- conflicted
+++ resolved
@@ -219,17 +219,11 @@
         assert_eq!(genesis_index.chain_trust(), &Uint256::from_u64(0));
         assert_eq!(genesis_index.block_height(), BlockHeight::new(0));
 
-<<<<<<< HEAD
-        let mut prev_block = chainstate.chain_config.genesis_block().clone();
-        let mut prev_block_index = genesis_index;
-        for _ in 0..make_seedable_rng(None).gen_range(100..200) {
-=======
         let chain_config_clone = chainstate.chain_config.clone();
         let mut block_index = GenBlockIndex::Genesis(&chain_config_clone);
         let mut prev_block = TestBlockInfo::from_genesis(chainstate.chain_config.genesis_block());
 
-        for _ in 0..random::make_pseudo_rng().gen_range(100..200) {
->>>>>>> d262a567
+        for _ in 0..make_seedable_rng(None).gen_range(100..200) {
             assert_eq!(
                 chainstate.chainstate_storage.get_best_block_id().unwrap().unwrap(),
                 prev_block.id
