// Copyright (c) 2022 RBB S.r.l
// opensource@mintlayer.org
// SPDX-License-Identifier: MIT
// Licensed under the MIT License;
// you may not use this file except in compliance with the License.
// You may obtain a copy of the License at
//
// https://github.com/mintlayer/mintlayer-core/blob/master/LICENSE
//
// Unless required by applicable law or agreed to in writing, software
// distributed under the License is distributed on an "AS IS" BASIS,
// WITHOUT WARRANTIES OR CONDITIONS OF ANY KIND, either express or implied.
// See the License for the specific language governing permissions and
// limitations under the License.

use std::{sync::atomic::Ordering, time::Duration};

use chainstate_storage::BlockchainStorageRead;
use common::{
    chain::{
        block::consensus_data::PoWData,
        config::{create_unit_test_config, Builder as ConfigBuilder},
        tokens::OutputValue,
        ConsensusUpgrade, NetUpgrades, OutputPurpose, OutputSpentState, UpgradeVersion,
    },
    primitives::Compact,
    Uint256,
};
use consensus::{ConsensusPoWError, ConsensusVerificationError};
use crypto::key::{KeyKind, PrivateKey};

use crate::{
    detail::{
        median_time::calculate_median_time_past,
<<<<<<< HEAD
        tests::{test_framework::TestFramework, *},
=======
        pow::error::ConsensusPoWError,
        tests::{
            test_framework::{TestFramework, TestStore},
            *,
        },
>>>>>>> 1a2a0a0a
    },
    make_chainstate, ChainstateConfig,
};

#[test]
fn process_genesis_block() {
    common::concurrency::model(|| {
        let mut tf = TestFramework::builder().build_no_genesis();
        let genesis_id = tf.genesis().get_id();

        tf.chainstate.process_genesis().unwrap();
        let chainstate = tf.chainstate.make_db_tx_ro();

        // Check the genesis block is properly set up
        assert_eq!(tf.best_block_id(), genesis_id);
        let genesis_index = chainstate.get_gen_block_index(&genesis_id.into()).unwrap().unwrap();
        assert_eq!(genesis_index.block_height(), BlockHeight::from(0));
        assert_eq!(genesis_index.block_id(), genesis_id);
        let block_at_0 = chainstate.get_block_id_by_height(&BlockHeight::from(0)).unwrap().unwrap();
        assert_eq!(block_at_0, genesis_id);
        assert_eq!(genesis_index.chain_trust(), &Uint256::from_u64(0));
    });
}

#[rstest]
#[trace]
#[case(Seed::from_entropy())]
fn orphans_chains(#[case] seed: Seed) {
    common::concurrency::model(move || {
        let mut rng = make_seedable_rng(seed);
        let mut tf = TestFramework::default();
        assert_eq!(tf.best_block_id(), tf.genesis().get_id());

        // Prepare, but not process the block.
        let missing_block = tf.make_block_builder().add_test_transaction(&mut rng).build();

        // Create and process orphan blocks.
        const MAX_ORPHANS_COUNT_IN_TEST: usize = 100;
        let mut current_block = missing_block.clone();
        for orphan_count in 1..MAX_ORPHANS_COUNT_IN_TEST {
            current_block = tf
                .make_block_builder()
                .with_parent(current_block.get_id().into())
                .add_test_transaction_from_block(&current_block, &mut rng)
                .build();
            assert_eq!(
                tf.process_block(current_block.clone(), BlockSource::Local).unwrap_err(),
                BlockError::OrphanCheckFailed(OrphanCheckError::LocalOrphan)
            );
            // The genesis block is still the best one, because we are processing orphan blocks.
            assert_eq!(tf.best_block_id(), tf.genesis().get_id());
            assert!(tf.chainstate.orphan_blocks.is_already_an_orphan(&current_block.get_id()));
            assert_eq!(tf.chainstate.orphan_blocks.len(), orphan_count);
        }

        // now we submit the missing block (at height 1), and we expect all blocks to be processed
        let last_block_index =
            tf.process_block(missing_block, BlockSource::Local).unwrap().unwrap();
        assert_eq!(
            last_block_index.block_height(),
            (MAX_ORPHANS_COUNT_IN_TEST as u64).into()
        );
        let current_best = tf
            .best_block_id()
            .classify(&tf.chainstate.chain_config)
            .chain_block_id()
            .unwrap();
        assert_eq!(
            tf.block_index(&current_best.into()).block_height(),
            (MAX_ORPHANS_COUNT_IN_TEST as u64).into()
        );
        // There should be no more orphan blocks left.
        assert_eq!(tf.chainstate.orphan_blocks.len(), 0);
    });
}

#[test]
#[should_panic(expected = "Best block ID not initialized")]
fn empty_chainstate_no_genesis() {
    common::concurrency::model(|| {
        let tf = TestFramework::builder().build_no_genesis();
        // This panics
        let _ = tf.chainstate.get_best_block_id();
    })
}

#[rstest]
#[trace]
#[case(Seed::from_entropy())]
fn spend_inputs_simple(#[case] seed: Seed) {
    common::concurrency::model(move || {
        let mut rng = make_seedable_rng(seed);
        let mut tf = TestFramework::default();

        // Create a new block
        let block = tf.make_block_builder().add_test_transaction(&mut rng).build();

        // Check that all tx not in the main chain
        for tx in block.transactions() {
            assert_eq!(
                tf.chainstate
                    .chainstate_storage
                    .get_mainchain_tx_index(&OutPointSourceId::from(tx.get_id()))
                    .unwrap(),
                None
            );
        }

        // Process the second block
        tf.process_block(block.clone(), BlockSource::Local).unwrap();
        assert_eq!(tf.best_block_id(), <Id<GenBlock>>::from(block.get_id()));

        // Check that the transactions are in the main-chain and their inputs are not spent.
        for tx in block.transactions() {
            let tx_index = tf
                .chainstate
                .chainstate_storage
                .get_mainchain_tx_index(&OutPointSourceId::from(tx.get_id()))
                .unwrap()
                .unwrap();

            for input in tx.inputs() {
                assert_eq!(
                    tx_index.get_spent_state(input.outpoint().output_index()).unwrap(),
                    OutputSpentState::Unspent
                );
            }
        }
    });
}

// Produce and process some blocks.
#[rstest]
#[trace]
#[case(Seed::from_entropy())]
fn straight_chain(#[case] seed: Seed) {
    common::concurrency::model(move || {
        let mut rng = make_seedable_rng(seed);
        let mut tf = TestFramework::default();

        let genesis_index = tf
            .chainstate
            .make_db_tx_ro()
            .get_gen_block_index(&tf.genesis().get_id().into())
            .unwrap()
            .unwrap();

        assert_eq!(tf.best_block_id(), tf.genesis().get_id());
        assert_eq!(genesis_index.chain_trust(), &Uint256::from_u64(0));
        assert_eq!(genesis_index.block_height(), BlockHeight::new(0));

        let chain_config_clone = tf.chainstate.chain_config.clone();
        let mut block_index =
            GenBlockIndex::Genesis(Arc::clone(chain_config_clone.genesis_block()));
        let mut prev_block = TestBlockInfo::from_genesis(tf.genesis());

        for _ in 0..rng.gen_range(100..200) {
            assert_eq!(
                tf.chainstate.chainstate_storage.get_best_block_id().unwrap().unwrap(),
                prev_block.id
            );
            let prev_block_id = block_index.block_id();
            let best_block_id = tf.best_block_id();
            assert_eq!(best_block_id, block_index.block_id());
            let new_block = tf
                .make_block_builder()
                .with_parent(prev_block.id)
                .add_test_transaction_with_parent(prev_block.id, &mut rng)
                .build();
            let new_block_index =
                tf.process_block(new_block.clone(), BlockSource::Peer).unwrap().unwrap();

            assert_eq!(new_block_index.prev_block_id(), &prev_block_id);
            assert!(new_block_index.chain_trust() > block_index.chain_trust());
            assert_eq!(
                new_block_index.block_height(),
                block_index.block_height().next_height()
            );

            block_index = GenBlockIndex::Block(new_block_index);
            prev_block = TestBlockInfo::from_block(&new_block);
        }
    });
}

#[rstest]
#[trace]
#[case(Seed::from_entropy())]
fn get_ancestor_invalid_height(#[case] seed: Seed) {
    let mut rng = make_seedable_rng(seed);
    let mut tf = TestFramework::default();
    let height = 1;
    tf.create_chain(&tf.genesis().get_id().into(), height, &mut rng).unwrap();

    let invalid_height = height + 1;
    assert_eq!(
        PropertyQueryError::InvalidAncestorHeight {
            ancestor_height: u64::try_from(invalid_height).unwrap().into(),
            block_height: u64::try_from(height).unwrap().into(),
        },
        tf.chainstate
            .make_db_tx_ro()
            .get_ancestor(
                &tf.best_block_index(),
                u64::try_from(invalid_height).unwrap().into()
            )
            .unwrap_err()
    );
}

#[rstest]
#[trace]
#[case(Seed::from_entropy())]
fn get_ancestor(#[case] seed: Seed) {
    let mut rng = make_seedable_rng(seed);
    let mut tf = TestFramework::default();

    // We will create two chains that split at height 100
    const SPLIT_HEIGHT: usize = 100;
    const ANCESTOR_HEIGHT: usize = 50;
    const FIRST_CHAIN_HEIGHT: usize = 500;
    const SECOND_CHAIN_LENGTH: usize = 300;
    tf.create_chain(&tf.genesis().get_id().into(), SPLIT_HEIGHT, &mut rng)
        .expect("Chain creation to succeed");

    let ancestor = GenBlockIndex::Block(tf.index_at(ANCESTOR_HEIGHT).clone());
    assert_eq!(
        ancestor.block_height(),
        BlockHeight::from(ANCESTOR_HEIGHT as u64)
    );

    let split = GenBlockIndex::Block(tf.index_at(SPLIT_HEIGHT).clone());
    assert_eq!(split.block_height(), BlockHeight::from(SPLIT_HEIGHT as u64));

    // we aggressively test the simple ancestor calculation for all previous heights up to genesis
    for i in 1..=split.block_height().into() {
        assert_eq!(
            <Id<GenBlock>>::from(*tf.index_at(i as usize).block_id()),
            tf.chainstate
                .make_db_tx()
                .get_ancestor(&split, i.into())
                .unwrap_or_else(|_| panic!("Ancestor of height {} not reached", i))
                .block_id()
        );
    }

    // Create the first chain and test get_ancestor for this chain's  last block
    tf.create_chain(
        &split.block_id(),
        FIRST_CHAIN_HEIGHT - SPLIT_HEIGHT,
        &mut rng,
    )
    .expect("second chain");
    let last_block_in_first_chain = tf.best_block_index();

    const ANCESTOR_IN_FIRST_CHAIN_HEIGHT: usize = 400;
    let ancestor_in_first_chain =
        GenBlockIndex::Block(tf.index_at(ANCESTOR_IN_FIRST_CHAIN_HEIGHT).clone());
    assert_eq!(
        ancestor_in_first_chain.block_height(),
        BlockHeight::from(ANCESTOR_IN_FIRST_CHAIN_HEIGHT as u64),
    );

    assert_eq!(
        last_block_in_first_chain.block_id(),
        tf.chainstate
            .make_db_tx()
            .get_ancestor(
                &last_block_in_first_chain,
                u64::try_from(FIRST_CHAIN_HEIGHT).unwrap().into()
            )
            .expect("ancestor")
            .block_id()
    );

    assert_eq!(
        ancestor.block_id(),
        tf.chainstate
            .make_db_tx()
            .get_ancestor(
                &last_block_in_first_chain,
                u64::try_from(ANCESTOR_HEIGHT).unwrap().into()
            )
            .expect("ancestor")
            .block_id()
    );

    assert_eq!(
        ancestor_in_first_chain.block_id(),
        tf.chainstate
            .make_db_tx()
            .get_ancestor(
                &last_block_in_first_chain,
                u64::try_from(ANCESTOR_IN_FIRST_CHAIN_HEIGHT).unwrap().into()
            )
            .expect("ancestor in first chain")
            .block_id()
    );

    // Create a second chain and test get_ancestor for this chain's last block
    let last_block_in_second_chain = tf
        .create_chain(
            &split.block_id(),
            SECOND_CHAIN_LENGTH - SPLIT_HEIGHT,
            &mut rng,
        )
        .expect("second chain");
    assert_eq!(
        ancestor.block_id(),
        tf.chainstate
            .make_db_tx_ro()
            .get_ancestor(
                &tf.block_index(&last_block_in_second_chain),
                u64::try_from(ANCESTOR_HEIGHT).unwrap().into()
            )
            .expect("ancestor")
            .block_id()
    );
}

// Create two chains that split at height 100.
#[rstest]
#[trace]
#[case(Seed::from_entropy())]
fn last_common_ancestor(#[case] seed: Seed) {
    let mut rng = make_seedable_rng(seed);
    let mut tf = TestFramework::default();

    const SPLIT_HEIGHT: usize = 100;
    const FIRST_CHAIN_HEIGHT: usize = 500;
    const SECOND_CHAIN_LENGTH: usize = 300;

    tf.create_chain(&tf.genesis().get_id().into(), SPLIT_HEIGHT, &mut rng)
        .expect("Chain creation to succeed");
    let config_clone = tf.chainstate.chain_config.clone();
    let genesis = GenBlockIndex::Genesis(Arc::clone(config_clone.genesis_block()));
    let split = GenBlockIndex::Block(tf.index_at(SPLIT_HEIGHT).clone());

    // First branch of fork
    tf.create_chain(
        &split.block_id(),
        FIRST_CHAIN_HEIGHT - SPLIT_HEIGHT,
        &mut rng,
    )
    .expect("Chain creation to succeed");
    let last_block_in_first_chain = tf.best_block_index();

    // Second branch of fork
    let last_block_in_second_chain = tf
        .create_chain(
            &split.block_id(),
            SECOND_CHAIN_LENGTH - SPLIT_HEIGHT,
            &mut rng,
        )
        .unwrap();
    let last_block_in_second_chain = tf.block_index(&last_block_in_second_chain);

    assert_eq!(
        tf.chainstate
            .make_db_tx()
            .last_common_ancestor(&last_block_in_first_chain, &last_block_in_second_chain)
            .unwrap()
            .block_id(),
        split.block_id()
    );

    assert_eq!(
        tf.chainstate
            .make_db_tx()
            .last_common_ancestor(&last_block_in_second_chain, &last_block_in_first_chain)
            .unwrap()
            .block_id(),
        split.block_id()
    );

    assert_eq!(
        tf.chainstate
            .make_db_tx()
            .last_common_ancestor(&last_block_in_first_chain, &last_block_in_first_chain)
            .unwrap()
            .block_id(),
        last_block_in_first_chain.block_id()
    );

    assert_eq!(
        tf.chainstate
            .make_db_tx()
            .last_common_ancestor(&genesis, &split)
            .unwrap()
            .block_id(),
        genesis.block_id()
    );
}

#[rstest]
#[trace]
#[case(Seed::from_entropy())]
fn consensus_type(#[case] seed: Seed) {
    let mut rng = make_seedable_rng(seed);
    let ignore_consensus = BlockHeight::new(0);
    let pow = BlockHeight::new(5);
    let ignore_again = BlockHeight::new(10);
    let pow_again = BlockHeight::new(15);

    let min_difficulty =
        Uint256([0xFFFFFFFFFFFFFFFF, 0xFFFFFFFFFFFFFFFF, 0xFFFFFFFFFFFFFFFF, 0xFFFFFFFFFFFFFFFF]);

    let upgrades = vec![
        (
            ignore_consensus,
            UpgradeVersion::ConsensusUpgrade(ConsensusUpgrade::IgnoreConsensus),
        ),
        (
            pow,
            UpgradeVersion::ConsensusUpgrade(ConsensusUpgrade::PoW {
                initial_difficulty: min_difficulty.into(),
            }),
        ),
        (
            ignore_again,
            UpgradeVersion::ConsensusUpgrade(ConsensusUpgrade::IgnoreConsensus),
        ),
        (
            pow_again,
            UpgradeVersion::ConsensusUpgrade(ConsensusUpgrade::PoW {
                initial_difficulty: min_difficulty.into(),
            }),
        ),
    ];

    let net_upgrades = NetUpgrades::initialize(upgrades).expect("valid netupgrades");
    // Internally this calls Consensus::new, which processes the genesis block
    // This should succeed because config::Builder by default uses create_mainnet_genesis to
    // create the genesis_block, and this function creates a genesis block with
    // ConsensusData::None, which agrees with the net_upgrades we defined above.
    let chain_config = ConfigBuilder::test_chain().net_upgrades(net_upgrades).build();
    let mut tf = TestFramework::builder().with_chain_config(chain_config).build();

    // The next block will have height 1. At this height, we are still under IgnoreConsensus, so
    // processing a block with PoWData will fail
    assert!(matches!(
        tf.make_block_builder()
            .add_test_transaction(&mut rng)
            .with_consensus_data(ConsensusData::PoW(PoWData::new(Compact(0), 0)))
            .build_and_process()
            .unwrap_err(),
        BlockError::CheckBlockFailed(CheckBlockError::ConsensusVerificationFailed(
            ConsensusVerificationError::ConsensusTypeMismatch(..)
        ))
    ));

    // Create 4 more blocks with Consensus Nonw
    tf.create_chain(&tf.genesis().get_id().into(), 4, &mut rng)
        .expect("chain creation");

    // The next block will be at height 5, so it is expected to be a PoW block. Let's crate a block
    // with ConsensusData::None and see that adding it fails
    assert!(matches!(
        tf.make_block_builder()
            .add_test_transaction(&mut rng)
            .build_and_process()
            .unwrap_err(),
        BlockError::CheckBlockFailed(CheckBlockError::ConsensusVerificationFailed(
            ConsensusVerificationError::ConsensusTypeMismatch(..)
        ))
    ));

    // Mine blocks 5-9 with minimal difficulty, as expected by net upgrades
    for i in 5..10 {
        let (_, pub_key) = PrivateKey::new(KeyKind::RistrettoSchnorr);
        let prev_block = tf.block(*tf.index_at(i - 1).block_id());
        let mut mined_block = tf
            .make_block_builder()
            .with_parent(prev_block.get_id().into())
            .with_reward(vec![TxOutput::new(
                OutputValue::Coin(Amount::from_atoms(10)),
                OutputPurpose::Transfer(Destination::PublicKey(pub_key)),
            )])
            .add_test_transaction_from_block(&prev_block, &mut rng)
            .build();
        let bits = min_difficulty.into();
        assert!(consensus::pow::mine(&mut mined_block, u128::MAX, bits)
            .expect("Unexpected conversion error"));
        tf.process_block(mined_block, BlockSource::Local).unwrap();
    }

    // Block 10 should ignore consensus according to net upgrades. The following Pow block should
    // fail.
    let prev_block = tf.block(*tf.index_at(9).block_id());
    let mut mined_block = tf
        .make_block_builder()
        .with_parent(prev_block.get_id().into())
        .add_test_transaction_from_block(&prev_block, &mut rng)
        .build();
    let bits = min_difficulty.into();
    assert!(consensus::pow::mine(&mut mined_block, u128::MAX, bits)
        .expect("Unexpected conversion error"));

    assert!(matches!(
        tf.process_block(mined_block, BlockSource::Local).unwrap_err(),
        BlockError::CheckBlockFailed(CheckBlockError::ConsensusVerificationFailed(
            ConsensusVerificationError::ConsensusTypeMismatch(..)
        ))
    ));

    // Create blocks 10-14 without consensus data as required by net_upgrades
    tf.create_chain(&prev_block.get_id().into(), 5, &mut rng)
        .expect("chain creation");

    // At height 15 we are again proof of work, ignoring consensus should fail
    let prev_block = tf.block(*tf.index_at(14).block_id());
    assert!(matches!(
        tf.make_block_builder()
            .with_parent(prev_block.get_id().into())
            .add_test_transaction_from_block(&prev_block, &mut rng)
            .build_and_process()
            .unwrap_err(),
        BlockError::CheckBlockFailed(CheckBlockError::ConsensusVerificationFailed(
            ConsensusVerificationError::ConsensusTypeMismatch(..)
        ))
    ));

    // Mining should work
    for i in 15..20 {
        let (_, pub_key) = PrivateKey::new(KeyKind::RistrettoSchnorr);
        let prev_block = tf.block(*tf.index_at(i - 1).block_id());
        let mut mined_block = tf
            .make_block_builder()
            .with_parent(prev_block.get_id().into())
            .with_reward(vec![TxOutput::new(
                OutputValue::Coin(Amount::from_atoms(10)),
                OutputPurpose::Transfer(Destination::PublicKey(pub_key)),
            )])
            .add_test_transaction_from_block(&prev_block, &mut rng)
            .build();
        let bits = min_difficulty.into();
        assert!(consensus::pow::mine(&mut mined_block, u128::MAX, bits)
            .expect("Unexpected conversion error"));
        tf.process_block(mined_block, BlockSource::Local).unwrap();
    }
}

#[rstest]
#[trace]
#[case(Seed::from_entropy())]
fn pow(#[case] seed: Seed) {
    let mut rng = make_seedable_rng(seed);
    let ignore_consensus = BlockHeight::new(0);
    let pow_consensus = BlockHeight::new(1);
    let difficulty =
        Uint256([0xFFFFFFFFFFFFFFFF, 0xFFFFFFFFFFFFFFFF, 0xFFFFFFFFFFFFFFFF, 0x0FFFFFFFFFFFFFFF]);

    let upgrades = vec![
        (
            ignore_consensus,
            UpgradeVersion::ConsensusUpgrade(ConsensusUpgrade::IgnoreConsensus),
        ),
        (
            pow_consensus,
            UpgradeVersion::ConsensusUpgrade(ConsensusUpgrade::PoW {
                initial_difficulty: difficulty.into(),
            }),
        ),
    ];

    let net_upgrades = NetUpgrades::initialize(upgrades).expect("valid netupgrades");
    // Internally this calls Consensus::new, which processes the genesis block
    // This should succeed because TestChainConfig by default uses create_mainnet_genesis to
    // create the genesis_block, and this function creates a genesis block with
    // ConsensusData::None, which agrees with the net_upgrades we defined above.
    let chain_config = ConfigBuilder::test_chain().net_upgrades(net_upgrades).build();
    let mut tf = TestFramework::builder().with_chain_config(chain_config).build();

    // Let's create a block with random (invalid) PoW data and see that it fails the consensus
    // checks
    let (_, pub_key) = PrivateKey::new(KeyKind::RistrettoSchnorr);
    let mut random_invalid_block = tf
        .make_block_builder()
        .with_reward(vec![TxOutput::new(
            OutputValue::Coin(Amount::from_atoms(10)),
            OutputPurpose::Transfer(Destination::PublicKey(pub_key)),
        )])
        .add_test_transaction(&mut rng)
        .build();
    make_invalid_pow_block(&mut random_invalid_block, u128::MAX, difficulty.into())
        .expect("generate invalid block");
    assert!(matches!(
        tf.process_block(random_invalid_block.clone(), BlockSource::Local),
        Err(BlockError::CheckBlockFailed(
            CheckBlockError::ConsensusVerificationFailed(ConsensusVerificationError::PoWError(
                ConsensusPoWError::InvalidPoW(_)
            ))
        ))
    ));

    // Now let's actually mine the block, i.e. find valid PoW and see that consensus checks pass
    let mut valid_block = random_invalid_block;
    let bits = difficulty.into();
    assert!(consensus::pow::mine(&mut valid_block, u128::MAX, bits)
        .expect("Unexpected conversion error"));
    tf.process_block(valid_block.clone(), BlockSource::Local).unwrap();
}

#[test]
fn blocks_from_the_future() {
    common::concurrency::model(|| {
        // In this test, processing a few correct blocks in a single chain
        let config = create_unit_test_config();

        // current time is genesis time
        let current_time = Arc::new(std::sync::atomic::AtomicU64::new(
            config.genesis_block().timestamp().as_int_seconds() as u64,
        ));
        let chainstate_current_time = Arc::clone(&current_time);
        let time_getter = TimeGetter::new(Arc::new(move || {
            Duration::from_secs(chainstate_current_time.load(Ordering::SeqCst))
        }));
        let mut tf = TestFramework::builder()
            .with_chain_config(config)
            .with_time_getter(time_getter)
            .build();

        {
            // ensure no blocks are in chain, so that median time can be the genesis time
            let current_height: u64 =
                tf.chainstate.get_best_block_index().unwrap().unwrap().block_height().into();
            assert_eq!(current_height, 0);
        }

        {
            // constrain the test to protect this test becoming legacy by changing the definition of median time for genesis
            let chainstate_ref = tf.chainstate.make_db_tx_ro();
            assert_eq!(
                calculate_median_time_past(&chainstate_ref, &tf.genesis().get_id().into()),
                tf.chainstate.chain_config.genesis_block().timestamp()
            );
        }

        {
            // submit a block on the threshold of being rejected for being from the future
            let max_future_offset =
                tf.chainstate.chain_config.max_future_block_time_offset().as_secs();

            tf.make_block_builder()
                .with_timestamp(BlockTimestamp::from_int_seconds(
                    current_time.load(Ordering::SeqCst) + max_future_offset,
                ))
                .build_and_process()
                .unwrap()
                .unwrap();
        }

        {
            // submit a block a second after the allowed threshold in the future
            let max_future_offset =
                tf.chainstate.chain_config.max_future_block_time_offset().as_secs();

            assert_eq!(
                tf.make_block_builder()
                    .with_timestamp(BlockTimestamp::from_int_seconds(
                        current_time.load(Ordering::SeqCst) + max_future_offset + 1,
                    ))
                    .build_and_process()
                    .unwrap_err(),
                BlockError::CheckBlockFailed(CheckBlockError::BlockFromTheFuture)
            );
        }

        {
            // submit a block one second before genesis in time
            assert_eq!(
                tf.make_block_builder()
                    .with_timestamp(BlockTimestamp::from_int_seconds(
                        current_time.load(Ordering::SeqCst) - 1
                    ))
                    .build_and_process()
                    .unwrap_err(),
                BlockError::CheckBlockFailed(CheckBlockError::BlockTimeOrderInvalid)
            );
        }
    });
}

#[test]
fn mainnet_initialization() {
    let chain_config = Arc::new(common::chain::config::create_mainnet());
    let chainstate_config = ChainstateConfig::new();
    let storage = TestStore::new_empty().unwrap();
    make_chainstate(
        chain_config,
        chainstate_config,
        storage,
        None,
        Default::default(),
    )
    .unwrap();
}

fn make_invalid_pow_block(
    block: &mut Block,
    max_nonce: u128,
    bits: Compact,
) -> Result<bool, ConsensusPoWError> {
    let mut data = PoWData::new(bits, 0);
    for nonce in 0..max_nonce {
        data.update_nonce(nonce);
        block.update_consensus_data(ConsensusData::PoW(data.clone()));

        if !consensus::pow::check_proof_of_work(block.get_id().get(), bits)? {
            return Ok(true);
        }
    }

    Ok(false)
}<|MERGE_RESOLUTION|>--- conflicted
+++ resolved
@@ -32,15 +32,10 @@
 use crate::{
     detail::{
         median_time::calculate_median_time_past,
-<<<<<<< HEAD
-        tests::{test_framework::TestFramework, *},
-=======
-        pow::error::ConsensusPoWError,
         tests::{
             test_framework::{TestFramework, TestStore},
             *,
         },
->>>>>>> 1a2a0a0a
     },
     make_chainstate, ChainstateConfig,
 };
