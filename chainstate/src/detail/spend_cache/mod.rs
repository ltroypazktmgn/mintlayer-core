--- conflicted
+++ resolved
@@ -335,13 +335,8 @@
                         })?;
 
                     let output = prev_tx
-<<<<<<< HEAD
-                        .get_outputs()
-                        .get(outpoint.get_output_index() as usize)
-=======
                         .outputs()
                         .get(input.outpoint().output_index() as usize)
->>>>>>> 3071a98d
                         .ok_or(StateUpdateError::OutputIndexOutOfRange {
                             tx_id: None,
                             source_output_index: outpoint.output_index() as usize,
