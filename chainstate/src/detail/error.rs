--- conflicted
+++ resolved
@@ -23,13 +23,8 @@
 use thiserror::Error;
 
 use super::{
-<<<<<<< HEAD
     orphan_blocks::OrphanAddError, pos::error::ConsensusPoSError, pow::error::ConsensusPoWError,
-    spend_cache::error::StateUpdateError,
-=======
-    orphan_blocks::OrphanAddError, pow::error::ConsensusPoWError,
     transaction_verifier::error::ConnectTransactionError,
->>>>>>> 2c2ec0f7
 };
 
 #[derive(Error, Debug, PartialEq, Eq, Clone)]
