--- conflicted
+++ resolved
@@ -39,10 +39,6 @@
         &self,
         block_index: &BlockIndex,
         ancestor_height: BlockHeight,
-<<<<<<< HEAD
-    ) -> Result<BlockIndex, PropertyQueryError>;
+    ) -> Result<GenBlockIndex, PropertyQueryError>;
     fn get_epoch_data(&self, epoch_index: u64) -> Result<Option<EpochData>, PropertyQueryError>;
-=======
-    ) -> Result<GenBlockIndex, PropertyQueryError>;
->>>>>>> 2ace42bf
 }