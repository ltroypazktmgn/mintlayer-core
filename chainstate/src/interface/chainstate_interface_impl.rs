// Copyright (c) 2022 RBB S.r.l
// opensource@mintlayer.org
// SPDX-License-Identifier: MIT
// Licensed under the MIT License;
// you may not use this file except in compliance with the License.
// You may obtain a copy of the License at
//
// https://github.com/mintlayer/mintlayer-core/blob/master/LICENSE
//
// Unless required by applicable law or agreed to in writing, software
// distributed under the License is distributed on an "AS IS" BASIS,
// WITHOUT WARRANTIES OR CONDITIONS OF ANY KIND, either express or implied.
// See the License for the specific language governing permissions and
// limitations under the License.

use std::sync::Arc;

use crate::detail::calculate_median_time_past;
use chainstate_storage::BlockchainStorage;
use chainstate_types::{BlockIndex, GenBlockIndex};
use common::chain::block::BlockReward;
use common::chain::config::ChainConfig;
use common::chain::{OutPointSourceId, TxMainChainIndex};
use common::{
    chain::{
        block::{Block, BlockHeader, GenBlock},
        tokens::{RPCTokenInfo, TokenId},
    },
    primitives::{id::WithId, BlockHeight, Id},
};
use utils::eventhandler::EventHandler;

use crate::ChainstateConfig;
use crate::{
    detail::{self, BlockSource},
    ChainstateError, ChainstateEvent, ChainstateInterface, Locator,
};

pub struct ChainstateInterfaceImpl<S> {
    chainstate: detail::Chainstate<S>,
}

impl<S> ChainstateInterfaceImpl<S> {
    pub fn new(chainstate: detail::Chainstate<S>) -> Self {
        Self { chainstate }
    }
}

impl<S: BlockchainStorage> ChainstateInterface for ChainstateInterfaceImpl<S> {
    fn subscribe_to_events(&mut self, handler: EventHandler<ChainstateEvent>) {
        self.chainstate.subscribe_to_events(handler)
    }

    fn process_block(
        &mut self,
        block: Block,
        source: BlockSource,
    ) -> Result<Option<BlockIndex>, ChainstateError> {
        self.chainstate
            .process_block(block.into(), source)
            .map_err(ChainstateError::ProcessBlockError)
    }

    fn preliminary_header_check(&self, header: BlockHeader) -> Result<(), ChainstateError> {
        self.chainstate
            .preliminary_header_check(header)
            .map_err(ChainstateError::ProcessBlockError)
    }

    fn preliminary_block_check(&self, block: Block) -> Result<Block, ChainstateError> {
        let block = self
            .chainstate
            .preliminary_block_check(block.into())
            .map_err(ChainstateError::ProcessBlockError)?;
        Ok(WithId::take(block))
    }

    fn get_best_block_id(&self) -> Result<Id<GenBlock>, ChainstateError> {
        self.chainstate
            .query()
            .get_best_block_id()
            .map_err(ChainstateError::FailedToReadProperty)
    }

    fn is_block_in_main_chain(&self, block_id: &Id<Block>) -> Result<bool, ChainstateError> {
        self.chainstate
            .query()
            .get_block_height_in_main_chain(&(*block_id).into())
            .map_err(ChainstateError::FailedToReadProperty)
            .map(|ht| ht.is_some())
    }

    fn get_block_height_in_main_chain(
        &self,
        block_id: &Id<GenBlock>,
    ) -> Result<Option<BlockHeight>, ChainstateError> {
        self.chainstate
            .query()
            .get_block_height_in_main_chain(block_id)
            .map_err(ChainstateError::FailedToReadProperty)
    }

    fn get_block_id_from_height(
        &self,
        height: &BlockHeight,
    ) -> Result<Option<Id<GenBlock>>, ChainstateError> {
        self.chainstate
            .query()
            .get_block_id_from_height(height)
            .map_err(ChainstateError::FailedToReadProperty)
    }

    fn get_block(&self, block_id: Id<Block>) -> Result<Option<Block>, ChainstateError> {
        self.chainstate
            .query()
            .get_block(block_id)
            .map_err(ChainstateError::FailedToReadProperty)
    }

    fn get_locator(&self) -> Result<Locator, ChainstateError> {
        self.chainstate
            .query()
            .get_locator()
            .map_err(ChainstateError::FailedToReadProperty)
    }

    fn get_headers(&self, locator: Locator) -> Result<Vec<BlockHeader>, ChainstateError> {
        self.chainstate
            .query()
            .get_headers(locator)
            .map_err(ChainstateError::FailedToReadProperty)
    }

    fn filter_already_existing_blocks(
        &self,
        headers: Vec<BlockHeader>,
    ) -> Result<Vec<BlockHeader>, ChainstateError> {
        self.chainstate
            .query()
            .filter_already_existing_blocks(headers)
            .map_err(ChainstateError::FailedToReadProperty)
    }

    fn get_best_block_height(&self) -> Result<BlockHeight, ChainstateError> {
        let best_block_index = self
            .chainstate
            .query()
            .get_best_block_index()
            .map_err(ChainstateError::FailedToReadProperty)?
            .expect("Best block index could not be found");
        Ok(best_block_index.block_height())
    }

<<<<<<< HEAD
    fn token_info(&self, token_id: TokenId) -> Result<Option<RPCTokenInfo>, ChainstateError> {
        self.chainstate
            .token_info(token_id)
=======
    fn get_best_block_index(&self) -> Result<GenBlockIndex, ChainstateError> {
        Ok(self
            .chainstate
            .query()
            .get_best_block_index()
            .map_err(ChainstateError::FailedToReadProperty)?
            .expect("Best block index could not be found"))
    }

    fn get_block_index(&self, block_id: &Id<Block>) -> Result<Option<BlockIndex>, ChainstateError> {
        self.chainstate
            .query()
            .get_block_index(block_id)
            .map_err(ChainstateError::FailedToReadProperty)
    }

    fn get_gen_block_index(
        &self,
        id: &Id<GenBlock>,
    ) -> Result<Option<GenBlockIndex>, ChainstateError> {
        self.chainstate
            .query()
            .get_gen_block_index(id)
            .map_err(ChainstateError::FailedToReadProperty)
    }

    fn get_chain_config(&self) -> Arc<ChainConfig> {
        Arc::clone(self.chainstate.chain_config())
    }

    fn get_chainstate_config(&self) -> ChainstateConfig {
        self.chainstate.chainstate_config().clone()
    }

    fn wait_for_all_events(&self) {
        self.chainstate.wait_for_all_events()
    }

    fn get_mainchain_tx_index(
        &self,
        tx_id: &OutPointSourceId,
    ) -> Result<Option<TxMainChainIndex>, ChainstateError> {
        self.chainstate
            .query()
            .get_mainchain_tx_index(tx_id)
            .map_err(ChainstateError::FailedToReadProperty)
    }

    fn subscribers(&self) -> &Vec<EventHandler<ChainstateEvent>> {
        self.chainstate.events_controller().subscribers()
    }

    fn calculate_median_time_past(
        &self,
        starting_block: &Id<GenBlock>,
    ) -> common::chain::block::timestamp::BlockTimestamp {
        calculate_median_time_past(&self.chainstate.make_db_tx_ro(), starting_block)
    }

    fn is_already_an_orphan(&self, block_id: &Id<Block>) -> bool {
        self.chainstate.orphan_blocks_pool().is_already_an_orphan(block_id)
    }

    fn orphans_count(&self) -> usize {
        self.chainstate.orphan_blocks_pool().len()
    }

    fn get_ancestor(
        &self,
        block_index: &GenBlockIndex,
        ancestor_height: BlockHeight,
    ) -> Result<GenBlockIndex, ChainstateError> {
        self.chainstate
            .make_db_tx_ro()
            .get_ancestor(block_index, ancestor_height)
            .map_err(ChainstateError::FailedToReadProperty)
    }

    fn last_common_ancestor(
        &self,
        first_block_index: &GenBlockIndex,
        second_block_index: &GenBlockIndex,
    ) -> Result<GenBlockIndex, ChainstateError> {
        self.chainstate
            .make_db_tx_ro()
            .last_common_ancestor(first_block_index, second_block_index)
            .map_err(ChainstateError::FailedToReadProperty)
    }

    fn get_block_reward(
        &self,
        block_index: &chainstate_types::BlockIndex,
    ) -> Result<Option<BlockReward>, ChainstateError> {
        self.chainstate
            .make_db_tx_ro()
            .get_block_reward(block_index)
>>>>>>> 686b7332
            .map_err(ChainstateError::FailedToReadProperty)
    }
}<|MERGE_RESOLUTION|>--- conflicted
+++ resolved
@@ -20,7 +20,8 @@
 use chainstate_types::{BlockIndex, GenBlockIndex};
 use common::chain::block::BlockReward;
 use common::chain::config::ChainConfig;
-use common::chain::{OutPointSourceId, TxMainChainIndex};
+use common::chain::tokens::TokenIssuanceTransaction;
+use common::chain::{OutPointSourceId, Transaction, TxMainChainIndex};
 use common::{
     chain::{
         block::{Block, BlockHeader, GenBlock},
@@ -151,11 +152,6 @@
         Ok(best_block_index.block_height())
     }
 
-<<<<<<< HEAD
-    fn token_info(&self, token_id: TokenId) -> Result<Option<RPCTokenInfo>, ChainstateError> {
-        self.chainstate
-            .token_info(token_id)
-=======
     fn get_best_block_index(&self) -> Result<GenBlockIndex, ChainstateError> {
         Ok(self
             .chainstate
@@ -252,7 +248,36 @@
         self.chainstate
             .make_db_tx_ro()
             .get_block_reward(block_index)
->>>>>>> 686b7332
+            .map_err(ChainstateError::FailedToReadProperty)
+    }
+
+    fn token_info(&self, token_id: TokenId) -> Result<Option<RPCTokenInfo>, ChainstateError> {
+        self.chainstate
+            .token_info(token_id)
+            .map_err(ChainstateError::FailedToReadProperty)
+    }
+
+    fn get_token_detail(
+        &self,
+        token_id: TokenId,
+    ) -> Result<(Id<Block>, TokenIssuanceTransaction), ChainstateError> {
+        self.chainstate
+            .get_token_detail(token_id)
+            .map_err(ChainstateError::FailedToReadProperty)
+    }
+
+    fn get_token_tx(
+        &self,
+        token_id: &TokenId,
+    ) -> Result<Option<TokenIssuanceTransaction>, ChainstateError> {
+        self.chainstate
+            .get_token_tx(token_id)
+            .map_err(ChainstateError::FailedToReadProperty)
+    }
+
+    fn get_token_id(&self, tx_id: &Id<Transaction>) -> Result<Option<TokenId>, ChainstateError> {
+        self.chainstate
+            .get_token_id(tx_id)
             .map_err(ChainstateError::FailedToReadProperty)
     }
 }