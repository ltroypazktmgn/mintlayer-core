// Copyright (c) 2022 RBB S.r.l
// opensource@mintlayer.org
// SPDX-License-Identifier: MIT
// Licensed under the MIT License;
// you may not use this file except in compliance with the License.
// You may obtain a copy of the License at
//
// https://github.com/mintlayer/mintlayer-core/blob/master/LICENSE
//
// Unless required by applicable law or agreed to in writing, software
// distributed under the License is distributed on an "AS IS" BASIS,
// WITHOUT WARRANTIES OR CONDITIONS OF ANY KIND, either express or implied.
// See the License for the specific language governing permissions and
// limitations under the License.

use chainstate::{
    calculate_median_time_past,
    tx_verification_strategy_utils::{
        construct_reward_tx_indices, construct_tx_indices, take_front_tx_index,
    },
    BlockError, TransactionVerificationStrategy, TransactionVerifierMakerFn,
};
use chainstate_types::{BlockIndex, BlockIndexHandle};
use common::{
    chain::{Block, ChainConfig},
    primitives::{id::WithId, Amount, Idable},
};
use pos_accounting::PoSAccountingView;
use tx_verifier::transaction_verifier::{
    config::TransactionVerifierConfig, error::ConnectTransactionError, flush::flush_to_storage,
    storage::TransactionVerifierStorageRef, BlockTransactableRef, BlockTransactableWithIndexRef,
    Fee, Subsidy, TransactionVerifier,
};
use utils::tap_error_log::LogError;
use utxo::UtxosView;

/// Strategy that creates separate instances of TransactionVerifier on every tx, flushing the
/// result to a single TransactionVerifier that is returned from the connect/disconnect functions.
/// For now this is only used for testing purposes.
pub struct DisposableTransactionVerificationStrategy {}

impl DisposableTransactionVerificationStrategy {
    pub fn new() -> Self {
        Self {}
    }
}

impl Default for DisposableTransactionVerificationStrategy {
    fn default() -> Self {
        Self::new()
    }
}

impl TransactionVerificationStrategy for DisposableTransactionVerificationStrategy {
<<<<<<< HEAD
    fn connect_block<'a, H, S, M, U, A>(
=======
    fn connect_block<C, H, S, M, U>(
>>>>>>> 477969c2
        &self,
        tx_verifier_maker: M,
        block_index_handle: &H,
        storage_backend: S,
        chain_config: C,
        verifier_config: TransactionVerifierConfig,
        block_index: &BlockIndex,
        block: &WithId<Block>,
<<<<<<< HEAD
    ) -> Result<TransactionVerifier<'a, S, U, A>, BlockError>
=======
    ) -> Result<TransactionVerifier<C, S, U>, BlockError>
>>>>>>> 477969c2
    where
        C: AsRef<ChainConfig>,
        H: BlockIndexHandle,
        S: TransactionVerifierStorageRef,
        U: UtxosView,
<<<<<<< HEAD
        A: PoSAccountingView,
        M: TransactionVerifierMakerFn<'a, S, U, A>,
=======
        M: Fn(S, C, TransactionVerifierConfig) -> TransactionVerifier<C, S, U>,
>>>>>>> 477969c2
    {
        // The comparison for timelock is done with median_time_past based on BIP-113, i.e., the median time instead of the block timestamp
        let median_time_past =
            calculate_median_time_past(block_index_handle, &block.prev_block_id());
        let block_subsidy =
            chain_config.as_ref().block_subsidy_at_height(&block_index.block_height());

        let mut tx_indices = construct_tx_indices(&verifier_config, block)?;
        let block_reward_tx_index = construct_reward_tx_indices(&verifier_config, block)?;

        let mut base_tx_verifier =
            tx_verifier_maker(storage_backend, chain_config, verifier_config);

        let reward_fees = base_tx_verifier
            .connect_transactable(
                block_index,
                BlockTransactableWithIndexRef::BlockReward(block, block_reward_tx_index),
                &median_time_past,
            )
            .log_err()?;
        debug_assert!(reward_fees.is_none());

        let total_fees = block
            .transactions()
            .iter()
            .enumerate()
            .try_fold(Amount::from_atoms(0), |total, (tx_num, _)| {
                let mut tx_verifier = base_tx_verifier.derive_child();
                let fee = tx_verifier
                    .connect_transactable(
                        block_index,
                        BlockTransactableWithIndexRef::Transaction(
                            block,
                            tx_num,
                            take_front_tx_index(&mut tx_indices),
                        ),
                        &median_time_past,
                    )
                    .map_err(BlockError::StateUpdateFailed)
                    .log_err()?;
                let consumed_cache = tx_verifier.consume()?;
                flush_to_storage(&mut base_tx_verifier, consumed_cache)
                    .map_err(BlockError::TransactionVerifierError)
                    .log_err()?;

                (total + fee.expect("connect tx should return fees").0).ok_or_else(|| {
                    BlockError::StateUpdateFailed(
                        ConnectTransactionError::FailedToAddAllFeesOfBlock(block.get_id()),
                    )
                })
            })
            .log_err()?;

        base_tx_verifier
            .check_block_reward(block, Fee(total_fees), Subsidy(block_subsidy))
            .log_err()?;

        base_tx_verifier.set_best_block(block.get_id().into());

        Ok(base_tx_verifier)
    }

<<<<<<< HEAD
    fn disconnect_block<'a, S, M, U, A>(
=======
    fn disconnect_block<C, S, M, U>(
>>>>>>> 477969c2
        &self,
        tx_verifier_maker: M,
        storage_backend: S,
        chain_config: C,
        verifier_config: TransactionVerifierConfig,
        block: &WithId<Block>,
<<<<<<< HEAD
    ) -> Result<TransactionVerifier<'a, S, U, A>, BlockError>
=======
    ) -> Result<TransactionVerifier<C, S, U>, BlockError>
>>>>>>> 477969c2
    where
        C: AsRef<ChainConfig>,
        S: TransactionVerifierStorageRef,
        U: UtxosView,
<<<<<<< HEAD
        A: PoSAccountingView,
        M: TransactionVerifierMakerFn<'a, S, U, A>,
=======
        M: Fn(S, C, TransactionVerifierConfig) -> TransactionVerifier<C, S, U>,
>>>>>>> 477969c2
    {
        let mut base_tx_verifier =
            tx_verifier_maker(storage_backend, chain_config, verifier_config);

        block
            .transactions()
            .iter()
            .enumerate()
            .rev()
            .try_for_each(|(tx_num, _)| {
                let mut tx_verifier = base_tx_verifier.derive_child();

                tx_verifier
                    .disconnect_transactable(BlockTransactableRef::Transaction(block, tx_num))
                    .log_err()?;

                let consumed_cache = tx_verifier.consume()?;
                flush_to_storage(&mut base_tx_verifier, consumed_cache)
                    .map_err(BlockError::TransactionVerifierError)
            })
            .log_err()?;

        let mut tx_verifier = base_tx_verifier.derive_child();
        tx_verifier
            .disconnect_transactable(BlockTransactableRef::BlockReward(block))
            .log_err()?;
        let consumed_cache = tx_verifier.consume()?;
        flush_to_storage(&mut base_tx_verifier, consumed_cache)?;

        base_tx_verifier.set_best_block(block.prev_block_id());

        Ok(base_tx_verifier)
    }
}<|MERGE_RESOLUTION|>--- conflicted
+++ resolved
@@ -52,11 +52,7 @@
 }
 
 impl TransactionVerificationStrategy for DisposableTransactionVerificationStrategy {
-<<<<<<< HEAD
-    fn connect_block<'a, H, S, M, U, A>(
-=======
-    fn connect_block<C, H, S, M, U>(
->>>>>>> 477969c2
+    fn connect_block<C, H, S, M, U, A>(
         &self,
         tx_verifier_maker: M,
         block_index_handle: &H,
@@ -65,22 +61,14 @@
         verifier_config: TransactionVerifierConfig,
         block_index: &BlockIndex,
         block: &WithId<Block>,
-<<<<<<< HEAD
-    ) -> Result<TransactionVerifier<'a, S, U, A>, BlockError>
-=======
-    ) -> Result<TransactionVerifier<C, S, U>, BlockError>
->>>>>>> 477969c2
+    ) -> Result<TransactionVerifier<C, S, U, A>, BlockError>
     where
         C: AsRef<ChainConfig>,
         H: BlockIndexHandle,
         S: TransactionVerifierStorageRef,
         U: UtxosView,
-<<<<<<< HEAD
         A: PoSAccountingView,
-        M: TransactionVerifierMakerFn<'a, S, U, A>,
-=======
-        M: Fn(S, C, TransactionVerifierConfig) -> TransactionVerifier<C, S, U>,
->>>>>>> 477969c2
+        M: TransactionVerifierMakerFn<C, S, U, A>,
     {
         // The comparison for timelock is done with median_time_past based on BIP-113, i.e., the median time instead of the block timestamp
         let median_time_past =
@@ -143,32 +131,20 @@
         Ok(base_tx_verifier)
     }
 
-<<<<<<< HEAD
-    fn disconnect_block<'a, S, M, U, A>(
-=======
-    fn disconnect_block<C, S, M, U>(
->>>>>>> 477969c2
+    fn disconnect_block<C, S, M, U, A>(
         &self,
         tx_verifier_maker: M,
         storage_backend: S,
         chain_config: C,
         verifier_config: TransactionVerifierConfig,
         block: &WithId<Block>,
-<<<<<<< HEAD
-    ) -> Result<TransactionVerifier<'a, S, U, A>, BlockError>
-=======
-    ) -> Result<TransactionVerifier<C, S, U>, BlockError>
->>>>>>> 477969c2
+    ) -> Result<TransactionVerifier<C, S, U, A>, BlockError>
     where
         C: AsRef<ChainConfig>,
         S: TransactionVerifierStorageRef,
         U: UtxosView,
-<<<<<<< HEAD
         A: PoSAccountingView,
-        M: TransactionVerifierMakerFn<'a, S, U, A>,
-=======
-        M: Fn(S, C, TransactionVerifierConfig) -> TransactionVerifier<C, S, U>,
->>>>>>> 477969c2
+        M: TransactionVerifierMakerFn<C, S, U, A>,
     {
         let mut base_tx_verifier =
             tx_verifier_maker(storage_backend, chain_config, verifier_config);
