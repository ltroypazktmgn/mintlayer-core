--- conflicted
+++ resolved
@@ -265,7 +265,6 @@
 // TODO: fix https://github.com/mintlayer/mintlayer-core/issues/375
 #[tokio::test]
 #[cfg(not(target_os = "macos"))]
-<<<<<<< HEAD
 async fn local_and_remote_in_sync_mock_tcp() {
     local_and_remote_in_sync::<MakeTcpAddress, MockService<TcpMockTransport>>().await;
 }
@@ -273,10 +272,6 @@
 #[tokio::test]
 async fn local_and_remote_in_sync_mock_channels() {
     local_and_remote_in_sync::<MakeChannelAddress, MockService<ChannelMockTransport>>().await;
-=======
-async fn local_and_remote_in_sync_mock() {
-    local_and_remote_in_sync::<MockService>(make_mock_addr(), make_mock_addr()).await;
->>>>>>> 7315004c
 }
 
 // local and remote nodes are in the same chain but remote is ahead 7 blocks
@@ -387,7 +382,6 @@
 // TODO: fix https://github.com/mintlayer/mintlayer-core/issues/375
 #[tokio::test]
 #[cfg(not(target_os = "macos"))]
-<<<<<<< HEAD
 async fn remote_ahead_by_7_blocks_mock_tcp() {
     remote_ahead_by_7_blocks::<MakeTcpAddress, MockService<TcpMockTransport>>().await;
 }
@@ -395,10 +389,6 @@
 #[tokio::test]
 async fn remote_ahead_by_7_blocks_mock_channels() {
     remote_ahead_by_7_blocks::<MakeChannelAddress, MockService<ChannelMockTransport>>().await;
-=======
-async fn remote_ahead_by_7_blocks_mock() {
-    remote_ahead_by_7_blocks::<MockService>(make_mock_addr(), make_mock_addr()).await;
->>>>>>> 7315004c
 }
 
 // local and remote nodes are in the same chain but local is ahead of remote by 12 blocks
@@ -531,7 +521,6 @@
 // TODO: fix https://github.com/mintlayer/mintlayer-core/issues/375
 #[tokio::test]
 #[cfg(not(target_os = "macos"))]
-<<<<<<< HEAD
 async fn local_ahead_by_12_blocks_mock_tcp() {
     local_ahead_by_12_blocks::<MakeTcpAddress, MockService<TcpMockTransport>>().await;
 }
@@ -539,10 +528,6 @@
 #[tokio::test]
 async fn local_ahead_by_12_blocks_mock_channels() {
     local_ahead_by_12_blocks::<MakeChannelAddress, MockService<ChannelMockTransport>>().await;
-=======
-async fn local_ahead_by_12_blocks_mock() {
-    local_ahead_by_12_blocks::<MockService>(make_mock_addr(), make_mock_addr()).await;
->>>>>>> 7315004c
 }
 
 // local and remote nodes are in the same chain but local is ahead of remote by 14 blocks
@@ -700,7 +685,6 @@
 }
 
 // TODO: fix https://github.com/mintlayer/mintlayer-core/issues/375
-<<<<<<< HEAD
 #[cfg(not(target_os = "macos"))]
 #[tokio::test]
 async fn remote_local_diff_chains_local_higher_mock_tcp() {
@@ -712,12 +696,6 @@
     remote_local_diff_chains_local_higher::<MakeChannelAddress, MockService<ChannelMockTransport>>(
     )
     .await;
-=======
-#[tokio::test]
-#[cfg(not(target_os = "macos"))]
-async fn remote_local_diff_chains_local_higher_mock() {
-    remote_local_diff_chains_local_higher::<MockService>(make_mock_addr(), make_mock_addr()).await;
->>>>>>> 7315004c
 }
 
 // local and remote nodes are in different chains and remote has longer chain
@@ -876,13 +854,8 @@
 // TODO: fix https://github.com/mintlayer/mintlayer-core/issues/375
 #[tokio::test]
 #[cfg(not(target_os = "macos"))]
-<<<<<<< HEAD
 async fn remote_local_diff_chains_remote_higher_mock_tcp() {
     remote_local_diff_chains_remote_higher::<MakeTcpAddress, MockService<TcpMockTransport>>().await;
-=======
-async fn remote_local_diff_chains_remote_higher_mock() {
-    remote_local_diff_chains_remote_higher::<MockService>(make_mock_addr(), make_mock_addr()).await;
->>>>>>> 7315004c
 }
 
 #[tokio::test]
@@ -1010,7 +983,6 @@
 // TODO: fix https://github.com/mintlayer/mintlayer-core/issues/375
 #[tokio::test]
 #[cfg(not(target_os = "macos"))]
-<<<<<<< HEAD
 async fn two_remote_nodes_different_chains_mock_tcp() {
     two_remote_nodes_different_chains::<MakeTcpAddress, MockService<TcpMockTransport>>().await;
 }
@@ -1019,15 +991,6 @@
 async fn two_remote_nodes_different_chains_mock_channels() {
     two_remote_nodes_different_chains::<MakeChannelAddress, MockService<ChannelMockTransport>>()
         .await;
-=======
-async fn two_remote_nodes_different_chains_mock() {
-    two_remote_nodes_different_chains::<MockService>(
-        make_mock_addr(),
-        make_mock_addr(),
-        make_mock_addr(),
-    )
-    .await;
->>>>>>> 7315004c
 }
 
 async fn two_remote_nodes_same_chains<A, T>()
@@ -1166,7 +1129,6 @@
 // TODO: fix https://github.com/mintlayer/mintlayer-core/issues/375
 #[tokio::test]
 #[cfg(not(target_os = "macos"))]
-<<<<<<< HEAD
 async fn two_remote_nodes_same_chains_mock_tcp() {
     two_remote_nodes_same_chains::<MakeTcpAddress, MockService<TcpMockTransport>>().await;
 }
@@ -1174,15 +1136,6 @@
 #[tokio::test]
 async fn two_remote_nodes_same_chains_mock_channels() {
     two_remote_nodes_same_chains::<MakeChannelAddress, MockService<ChannelMockTransport>>().await;
-=======
-async fn two_remote_nodes_same_chains_mock() {
-    two_remote_nodes_same_chains::<MockService>(
-        make_mock_addr(),
-        make_mock_addr(),
-        make_mock_addr(),
-    )
-    .await;
->>>>>>> 7315004c
 }
 
 async fn two_remote_nodes_same_chains_new_blocks<A, T>()
@@ -1332,25 +1285,16 @@
 // TODO: fix https://github.com/mintlayer/mintlayer-core/issues/375
 #[tokio::test]
 #[cfg(not(target_os = "macos"))]
-<<<<<<< HEAD
 async fn two_remote_nodes_same_chains_new_blocks_mock_tcp() {
     two_remote_nodes_same_chains_new_blocks::<MakeTcpAddress, MockService<TcpMockTransport>>()
         .await;
 }
 
+// TODO: fix https://github.com/mintlayer/mintlayer-core/issues/375
 #[tokio::test]
 async fn two_remote_nodes_same_chains_new_blocks_mock_channels() {
     two_remote_nodes_same_chains_new_blocks::<MakeChannelAddress, MockService<ChannelMockTransport>>()
         .await;
-=======
-async fn two_remote_nodes_same_chains_new_blocks_mock() {
-    two_remote_nodes_same_chains_new_blocks::<MockService>(
-        make_mock_addr(),
-        make_mock_addr(),
-        make_mock_addr(),
-    )
-    .await;
->>>>>>> 7315004c
 }
 
 // // connect two nodes, they are in sync so no blocks are downloaded
@@ -1481,7 +1425,6 @@
 // TODO: fix https://github.com/mintlayer/mintlayer-core/issues/375
 #[tokio::test]
 #[cfg(not(target_os = "macos"))]
-<<<<<<< HEAD
 async fn test_connect_disconnect_resyncing_mock_tcp() {
     test_connect_disconnect_resyncing::<MakeTcpAddress, MockService<TcpMockTransport>>().await;
 }
@@ -1490,8 +1433,4 @@
 async fn test_connect_disconnect_resyncing_mock_channels() {
     test_connect_disconnect_resyncing::<MakeChannelAddress, MockService<ChannelMockTransport>>()
         .await;
-=======
-async fn test_connect_disconnect_resyncing_mock() {
-    test_connect_disconnect_resyncing::<MockService>(make_mock_addr(), make_mock_addr()).await;
->>>>>>> 7315004c
 }