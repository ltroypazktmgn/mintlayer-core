--- conflicted
+++ resolved
@@ -340,13 +340,8 @@
     );
 
     assert_eq!(
-<<<<<<< HEAD
         SyncMessage::NewTransaction(tx.transaction().get_id()),
         handle.message().await.1
-=======
-        Announcement::Transaction(tx.transaction().get_id()),
-        handle.announcement().await
->>>>>>> 46c2d57b
     );
 }
 
