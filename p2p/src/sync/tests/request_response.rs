// Copyright (c) 2022 RBB S.r.l
// opensource@mintlayer.org
// SPDX-License-Identifier: MIT
// Licensed under the MIT License;
// you may not use this file except in compliance with the License.
// You may obtain a copy of the License at
//
// https://github.com/mintlayer/mintlayer-core/blob/master/LICENSE
//
// Unless required by applicable law or agreed to in writing, software
// distributed under the License is distributed on an "AS IS" BASIS,
// WITHOUT WARRANTIES OR CONDITIONS OF ANY KIND, either express or implied.
// See the License for the specific language governing permissions and
// limitations under the License.

use std::{collections::HashSet, fmt::Debug, time::Duration};

use tokio::time::timeout;

use chainstate::Locator;

use crate::{
<<<<<<< HEAD
    event::PeerManagerEvent,
    message::{HeaderListRequest, HeaderListResponse, Request, Response},
    net::{
        libp2p::Libp2pService,
        mock::{
            transport::{ChannelMockTransport, TcpMockTransport},
            MockService,
        },
        types::SyncingEvent,
=======
    message::*,
    net::mock::{
        transport::{MockChannelTransport, NoiseTcpTransport, TcpTransportSocket},
        MockService,
>>>>>>> 1ef38f53
    },
    peer_manager::helpers::connect_services,
    sync::tests::make_sync_manager,
    ConnectivityService, NetworkingService, SyncingMessagingService,
};
use p2p_test_utils::{MakeChannelAddress, MakeP2pAddress, MakeTcpAddress, MakeTestAddress};

async fn request_response<A, T>()
where
    A: MakeTestAddress<Address = T::Address>,
    T: NetworkingService + Debug + 'static,
    T::ConnectivityHandle: ConnectivityService<T>,
    T::SyncingMessagingHandle: SyncingMessagingService<T>,
{
    let (mut mgr1, mut conn1, _sync1, _pm1) = make_sync_manager::<T>(A::make_address()).await;
    let (mut mgr2, mut conn2, _sync2, _pm2) = make_sync_manager::<T>(A::make_address()).await;

    // connect the two managers together so that they can exchange messages
    connect_services::<T>(&mut conn1, &mut conn2).await;

    mgr1.peer_sync_handle
        .send_request(
            *conn2.peer_id(),
            Request::HeaderListRequest(HeaderListRequest::new(Locator::new(vec![]))),
        )
        .await
        .unwrap();

    if let Ok(SyncingEvent::Request {
        peer_id: _,
        request_id,
        request,
    }) = mgr2.peer_sync_handle.poll_next().await
    {
        assert_eq!(
            request,
            Request::HeaderListRequest(HeaderListRequest::new(Locator::new(vec![])))
        );

        mgr2.peer_sync_handle
            .send_response(
                request_id,
                Response::HeaderListResponse(HeaderListResponse::new(vec![])),
            )
            .await
            .unwrap();
    } else {
        panic!("invalid data received");
    }
}

#[tokio::test]
async fn request_response_libp2p() {
    request_response::<MakeP2pAddress, Libp2pService>().await;
}

#[tokio::test]
<<<<<<< HEAD
async fn request_response_mock_tcp() {
    request_response::<MakeTcpAddress, MockService<TcpMockTransport>>().await;
}

#[tokio::test]
async fn request_response_mock_channels() {
    request_response::<MakeChannelAddress, MockService<ChannelMockTransport>>().await;
=======
async fn test_request_response_mock_tcp() {
    test_request_response::<MakeTcpAddress, MockService<TcpTransportSocket>>().await;
}

#[tokio::test]
async fn test_request_response_mock_channels() {
    test_request_response::<MakeChannelAddress, MockService<MockChannelTransport>>().await;
}

#[tokio::test]
async fn test_request_response_mock_noise() {
    test_request_response::<MakeTcpAddress, MockService<NoiseTcpTransport>>().await;
>>>>>>> 1ef38f53
}

async fn multiple_requests_and_responses<A, T>()
where
    A: MakeTestAddress<Address = T::Address>,
    T: NetworkingService + 'static + Debug,
    T::ConnectivityHandle: ConnectivityService<T>,
    T::SyncingMessagingHandle: SyncingMessagingService<T>,
{
    let addr1 = A::make_address();
    let addr2 = A::make_address();

    let (mut mgr1, mut conn1, _sync1, _pm1) = make_sync_manager::<T>(addr1).await;
    let (mut mgr2, mut conn2, _sync2, _pm2) = make_sync_manager::<T>(addr2).await;

    // connect the two managers together so that they can exchange messages
    connect_services::<T>(&mut conn1, &mut conn2).await;
    let mut request_ids = HashSet::new();

    let id = mgr1
        .peer_sync_handle
        .send_request(
            *conn2.peer_id(),
            Request::HeaderListRequest(HeaderListRequest::new(Locator::new(vec![]))),
        )
        .await
        .unwrap();
    request_ids.insert(id);

    let id = mgr1
        .peer_sync_handle
        .send_request(
            *conn2.peer_id(),
            Request::HeaderListRequest(HeaderListRequest::new(Locator::new(vec![]))),
        )
        .await
        .unwrap();
    request_ids.insert(id);

    assert_eq!(request_ids.len(), 2);

    for i in 0..2 {
        match timeout(Duration::from_secs(15), mgr2.peer_sync_handle.poll_next()).await {
            Ok(event) => match event {
                Ok(SyncingEvent::Request { request_id, .. }) => {
                    mgr2.peer_sync_handle
                        .send_response(
                            request_id,
                            Response::HeaderListResponse(HeaderListResponse::new(vec![])),
                        )
                        .await
                        .unwrap();
                }
                _ => panic!("invalid event: {:?}", event),
            },
            Err(_) => panic!("did not receive `Request` in time, iter {}", i),
        }
    }

    for i in 0..2 {
        match timeout(Duration::from_secs(15), mgr1.peer_sync_handle.poll_next()).await {
            Ok(event) => match event {
                Ok(SyncingEvent::Response { request_id, .. }) => {
                    request_ids.remove(&request_id);
                }
                _ => panic!("invalid event: {:?}", event),
            },
            Err(_) => panic!("did not receive `Response` in time, iter {}", i),
        }
    }

    assert!(request_ids.is_empty());
}

#[tokio::test]
async fn multiple_requests_and_responses_libp2p() {
    multiple_requests_and_responses::<MakeP2pAddress, Libp2pService>().await;
}

#[tokio::test]
<<<<<<< HEAD
async fn multiple_requests_and_responses_mock_tcp() {
    multiple_requests_and_responses::<MakeTcpAddress, MockService<TcpMockTransport>>().await;
}

#[tokio::test]
async fn multiple_requests_and_responses_mock_channels() {
    multiple_requests_and_responses::<MakeChannelAddress, MockService<ChannelMockTransport>>()
=======
async fn test_multiple_requests_and_responses_mock_tcp() {
    test_multiple_requests_and_responses::<MakeTcpAddress, MockService<TcpTransportSocket>>().await;
}

#[tokio::test]
async fn test_multiple_requests_and_responses_mock_channels() {
    test_multiple_requests_and_responses::<MakeChannelAddress, MockService<MockChannelTransport>>()
>>>>>>> 1ef38f53
        .await;
}

#[tokio::test]
async fn test_multiple_requests_and_responses_mock_noise() {
    test_multiple_requests_and_responses::<MakeTcpAddress, MockService<NoiseTcpTransport>>().await;
}

// Receive getheaders before receiving the `Connected` event from the peer manager which makes the
// request be rejected and time out in the sender's end.
async fn request_timeout<A, T>()
where
    A: MakeTestAddress<Address = T::Address>,
    T: NetworkingService + 'static + std::fmt::Debug,
    T::ConnectivityHandle: ConnectivityService<T>,
    T::SyncingMessagingHandle: SyncingMessagingService<T>,
{
    let (mut mgr1, mut conn1, _sync1, mut pm1) = make_sync_manager::<T>(A::make_address()).await;
    let (mut mgr2, mut conn2, _sync2, _pm2) = make_sync_manager::<T>(A::make_address()).await;

    // connect the two managers together so that they can exchange messages
    connect_services::<T>(&mut conn1, &mut conn2).await;
    let peer2_id = *conn2.peer_id();

    tokio::spawn(async move {
        mgr1.register_peer(peer2_id).await.unwrap();

        match mgr1.peer_sync_handle.poll_next().await.unwrap() {
            SyncingEvent::RequestTimeout {
                peer_id,
                request_id,
            } => {
                assert_eq!(peer_id, peer2_id);
                mgr1.process_timeout(peer_id, request_id).await.unwrap();
            }
            _ => panic!("invalid event received"),
        }
    });

    match timeout(Duration::from_secs(5), mgr2.peer_sync_handle.poll_next()).await {
        Ok(event) => match event {
            Ok(SyncingEvent::Request { .. }) => {}
            _ => panic!("invalid event: {:?}", event),
        },
        Err(_) => panic!("did not receive `Request` in time"),
    }

<<<<<<< HEAD
    match pm1.recv().await.unwrap() {
        PeerManagerEvent::Disconnect(peer_id, _) => assert_eq!(peer_id, peer2_id),
        e => panic!("Unexpected peer manager event: {e:?}"),
=======
    match timeout(Duration::from_secs(15), mgr2.peer_sync_handle.poll_next()).await {
        Ok(event) => match event {
            Ok(net::types::SyncingEvent::Error { .. }) => {}
            _ => panic!("invalid event: {:?}", event),
        },
        Err(_) => panic!("did not receive `Error` in time"),
    }

    match timeout(Duration::from_secs(15), mgr2.peer_sync_handle.poll_next()).await {
        Ok(event) => match event {
            Ok(net::types::SyncingEvent::Request { .. }) => {}
            _ => panic!("invalid event: {:?}", event),
        },
        Err(_) => panic!("did not receive `Request` in time"),
    }
}

#[tokio::test]
async fn test_request_timeout_error_libp2p() {
    test_request_timeout_error::<MakeP2pAddress, Libp2pService>().await;
}

#[tokio::test]
#[ignore]
async fn test_request_timeout_error_mock_tcp() {
    test_request_timeout_error::<MakeTcpAddress, MockService<TcpTransportSocket>>().await;
}

#[tokio::test]
#[ignore]
async fn test_request_timeout_error_mock_channels() {
    test_request_timeout_error::<MakeChannelAddress, MockService<MockChannelTransport>>().await;
}

#[tokio::test]
#[ignore]
async fn test_request_timeout_error_mock_noise() {
    test_request_timeout_error::<MakeTcpAddress, MockService<NoiseTcpTransport>>().await;
}

// verify that if after three retries the remote peer still
// hasn't responded to our request, the connection is closed
//
// marked as ignored as it takes quite a long time to complete
async fn request_timeout<A, T>()
where
    A: MakeTestAddress<Address = T::Address>,
    T: NetworkingService + 'static + std::fmt::Debug,
    T::ConnectivityHandle: ConnectivityService<T>,
    T::SyncingMessagingHandle: SyncingMessagingService<T>,
{
    let addr1 = A::make_address();
    let addr2 = A::make_address();

    let (mut mgr1, mut conn1, _sync1, mut pm_rx) = make_sync_manager::<T>(addr1).await;
    let (mut mgr2, mut conn2, _sync2, _pm2) = make_sync_manager::<T>(addr2).await;

    // connect the two managers together so that they can exchange messages
    connect_services::<T>(&mut conn1, &mut conn2).await;
    let _peer2_id = *conn2.peer_id();

    tokio::spawn(async move {
        mgr1.register_peer(_peer2_id).await.unwrap();

        for _ in 0..4 {
            match mgr1.peer_sync_handle.poll_next().await.unwrap() {
                net::types::SyncingEvent::Error {
                    peer_id,
                    request_id,
                    error,
                } => {
                    assert_eq!(error, net::types::RequestResponseError::Timeout);
                    mgr1.process_error(peer_id, request_id, error).await.unwrap();
                }
                _ => panic!("invalid event received"),
            }
        }

        let (_tx, rx) = oneshot::channel();
        assert!(std::matches!(
            pm_rx.try_recv(),
            Ok(PeerManagerEvent::Disconnect(_peer2_id, _tx))
        ));
        assert_eq!(rx.await, Ok(()));
    });

    for _ in 0..8 {
        assert!(std::matches!(
            mgr2.peer_sync_handle.poll_next().await,
            Ok(net::types::SyncingEvent::Request { .. } | net::types::SyncingEvent::Error { .. })
        ));
>>>>>>> 1ef38f53
    }
}

#[tokio::test]
async fn request_timeout_libp2p() {
    request_timeout::<MakeP2pAddress, Libp2pService>().await;
}

#[tokio::test]
async fn request_timeout_mock_tcp() {
    request_timeout::<MakeTcpAddress, MockService<TcpTransportSocket>>().await;
}

#[tokio::test]
async fn request_timeout_mock_channels() {
    request_timeout::<MakeChannelAddress, MockService<MockChannelTransport>>().await;
}

#[tokio::test]
#[ignore]
async fn request_timeout_mock_noise() {
    request_timeout::<MakeTcpAddress, MockService<NoiseTcpTransport>>().await;
}<|MERGE_RESOLUTION|>--- conflicted
+++ resolved
@@ -20,7 +20,6 @@
 use chainstate::Locator;
 
 use crate::{
-<<<<<<< HEAD
     event::PeerManagerEvent,
     message::{HeaderListRequest, HeaderListResponse, Request, Response},
     net::{
@@ -30,12 +29,6 @@
             MockService,
         },
         types::SyncingEvent,
-=======
-    message::*,
-    net::mock::{
-        transport::{MockChannelTransport, NoiseTcpTransport, TcpTransportSocket},
-        MockService,
->>>>>>> 1ef38f53
     },
     peer_manager::helpers::connect_services,
     sync::tests::make_sync_manager,
@@ -93,7 +86,6 @@
 }
 
 #[tokio::test]
-<<<<<<< HEAD
 async fn request_response_mock_tcp() {
     request_response::<MakeTcpAddress, MockService<TcpMockTransport>>().await;
 }
@@ -101,20 +93,11 @@
 #[tokio::test]
 async fn request_response_mock_channels() {
     request_response::<MakeChannelAddress, MockService<ChannelMockTransport>>().await;
-=======
-async fn test_request_response_mock_tcp() {
-    test_request_response::<MakeTcpAddress, MockService<TcpTransportSocket>>().await;
-}
-
-#[tokio::test]
-async fn test_request_response_mock_channels() {
-    test_request_response::<MakeChannelAddress, MockService<MockChannelTransport>>().await;
 }
 
 #[tokio::test]
 async fn test_request_response_mock_noise() {
     test_request_response::<MakeTcpAddress, MockService<NoiseTcpTransport>>().await;
->>>>>>> 1ef38f53
 }
 
 async fn multiple_requests_and_responses<A, T>()
@@ -195,7 +178,6 @@
 }
 
 #[tokio::test]
-<<<<<<< HEAD
 async fn multiple_requests_and_responses_mock_tcp() {
     multiple_requests_and_responses::<MakeTcpAddress, MockService<TcpMockTransport>>().await;
 }
@@ -203,15 +185,6 @@
 #[tokio::test]
 async fn multiple_requests_and_responses_mock_channels() {
     multiple_requests_and_responses::<MakeChannelAddress, MockService<ChannelMockTransport>>()
-=======
-async fn test_multiple_requests_and_responses_mock_tcp() {
-    test_multiple_requests_and_responses::<MakeTcpAddress, MockService<TcpTransportSocket>>().await;
-}
-
-#[tokio::test]
-async fn test_multiple_requests_and_responses_mock_channels() {
-    test_multiple_requests_and_responses::<MakeChannelAddress, MockService<MockChannelTransport>>()
->>>>>>> 1ef38f53
         .await;
 }
 
@@ -258,104 +231,16 @@
         },
         Err(_) => panic!("did not receive `Request` in time"),
     }
-
-<<<<<<< HEAD
+}
+
+#[tokio::test]
+#[ignore]
+async fn test_request_timeout_error_mock_noise() {
+    test_request_timeout_error::<MakeTcpAddress, MockService<NoiseTcpTransport>>().await;
+
     match pm1.recv().await.unwrap() {
         PeerManagerEvent::Disconnect(peer_id, _) => assert_eq!(peer_id, peer2_id),
         e => panic!("Unexpected peer manager event: {e:?}"),
-=======
-    match timeout(Duration::from_secs(15), mgr2.peer_sync_handle.poll_next()).await {
-        Ok(event) => match event {
-            Ok(net::types::SyncingEvent::Error { .. }) => {}
-            _ => panic!("invalid event: {:?}", event),
-        },
-        Err(_) => panic!("did not receive `Error` in time"),
-    }
-
-    match timeout(Duration::from_secs(15), mgr2.peer_sync_handle.poll_next()).await {
-        Ok(event) => match event {
-            Ok(net::types::SyncingEvent::Request { .. }) => {}
-            _ => panic!("invalid event: {:?}", event),
-        },
-        Err(_) => panic!("did not receive `Request` in time"),
-    }
-}
-
-#[tokio::test]
-async fn test_request_timeout_error_libp2p() {
-    test_request_timeout_error::<MakeP2pAddress, Libp2pService>().await;
-}
-
-#[tokio::test]
-#[ignore]
-async fn test_request_timeout_error_mock_tcp() {
-    test_request_timeout_error::<MakeTcpAddress, MockService<TcpTransportSocket>>().await;
-}
-
-#[tokio::test]
-#[ignore]
-async fn test_request_timeout_error_mock_channels() {
-    test_request_timeout_error::<MakeChannelAddress, MockService<MockChannelTransport>>().await;
-}
-
-#[tokio::test]
-#[ignore]
-async fn test_request_timeout_error_mock_noise() {
-    test_request_timeout_error::<MakeTcpAddress, MockService<NoiseTcpTransport>>().await;
-}
-
-// verify that if after three retries the remote peer still
-// hasn't responded to our request, the connection is closed
-//
-// marked as ignored as it takes quite a long time to complete
-async fn request_timeout<A, T>()
-where
-    A: MakeTestAddress<Address = T::Address>,
-    T: NetworkingService + 'static + std::fmt::Debug,
-    T::ConnectivityHandle: ConnectivityService<T>,
-    T::SyncingMessagingHandle: SyncingMessagingService<T>,
-{
-    let addr1 = A::make_address();
-    let addr2 = A::make_address();
-
-    let (mut mgr1, mut conn1, _sync1, mut pm_rx) = make_sync_manager::<T>(addr1).await;
-    let (mut mgr2, mut conn2, _sync2, _pm2) = make_sync_manager::<T>(addr2).await;
-
-    // connect the two managers together so that they can exchange messages
-    connect_services::<T>(&mut conn1, &mut conn2).await;
-    let _peer2_id = *conn2.peer_id();
-
-    tokio::spawn(async move {
-        mgr1.register_peer(_peer2_id).await.unwrap();
-
-        for _ in 0..4 {
-            match mgr1.peer_sync_handle.poll_next().await.unwrap() {
-                net::types::SyncingEvent::Error {
-                    peer_id,
-                    request_id,
-                    error,
-                } => {
-                    assert_eq!(error, net::types::RequestResponseError::Timeout);
-                    mgr1.process_error(peer_id, request_id, error).await.unwrap();
-                }
-                _ => panic!("invalid event received"),
-            }
-        }
-
-        let (_tx, rx) = oneshot::channel();
-        assert!(std::matches!(
-            pm_rx.try_recv(),
-            Ok(PeerManagerEvent::Disconnect(_peer2_id, _tx))
-        ));
-        assert_eq!(rx.await, Ok(()));
-    });
-
-    for _ in 0..8 {
-        assert!(std::matches!(
-            mgr2.peer_sync_handle.poll_next().await,
-            Ok(net::types::SyncingEvent::Request { .. } | net::types::SyncingEvent::Error { .. })
-        ));
->>>>>>> 1ef38f53
     }
 }
 
