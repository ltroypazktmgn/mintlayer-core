--- conflicted
+++ resolved
@@ -22,15 +22,10 @@
 use crate::{
     config::DEFAULT_BIND_PORT,
     net::{
-<<<<<<< HEAD
         mock::transport::{
             traits::TransportAddress, PeerStream, TransportListener, TransportSocket,
         },
-        AsBannableAddress, IsBannableAddress,
-=======
-        mock::transport::{PeerStream, TransportListener, TransportSocket},
         AsBannableAddress,
->>>>>>> 2fab74c2
     },
     types::peer_address::PeerAddress,
     Result,
