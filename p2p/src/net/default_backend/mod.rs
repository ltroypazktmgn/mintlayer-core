--- conflicted
+++ resolved
@@ -211,19 +211,7 @@
     }
 
     fn make_announcement(&mut self, announcement: Announcement) -> crate::Result<()> {
-<<<<<<< HEAD
-        let topic = match &announcement {
-=======
-        let message = announcement.encode();
-        if message.len() > ANNOUNCEMENT_MAX_SIZE {
-            return Err(P2pError::PublishError(PublishError::MessageTooLarge(
-                message.len(),
-                ANNOUNCEMENT_MAX_SIZE,
-            )));
-        }
-
         let service = match &announcement {
->>>>>>> f6970af9
             Announcement::Block(_) => Service::Blocks,
             Announcement::Transaction(_) => Service::Transactions,
         };
