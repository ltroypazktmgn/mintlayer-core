// Copyright (c) 2022 RBB S.r.l
// opensource@mintlayer.org
// SPDX-License-Identifier: MIT
// Licensed under the MIT License;
// you may not use this file except in compliance with the License.
// You may obtain a copy of the License at
//
// https://github.com/mintlayer/mintlayer-core/blob/master/LICENSE
//
// Unless required by applicable law or agreed to in writing, software
// distributed under the License is distributed on an "AS IS" BASIS,
// WITHOUT WARRANTIES OR CONDITIONS OF ANY KIND, either express or implied.
// See the License for the specific language governing permissions and
// limitations under the License.

use std::{
    net::SocketAddr,
    sync::Arc,
    time::{Duration, Instant},
};

use tokio::{sync::oneshot, time::timeout};

use crate::{
    config::P2pConfig,
    net::types::Role,
    peer_manager::tests::{get_connected_peers, run_peer_manager},
    testing_utils::{
        connect_services, get_connectivity_event, peerdb_inmemory_store, P2pTestTimeGetter,
        TestTransportChannel, TestTransportMaker, TestTransportNoise, TestTransportTcp,
    },
};
use common::chain::config;

use crate::{
    error::{DialError, P2pError, ProtocolError},
    event::PeerManagerEvent,
    net::{
        self,
        default_backend::{
            transport::{MpscChannelTransport, NoiseTcpTransport, TcpTransportSocket},
            types::PeerId,
            DefaultNetworkingService,
        },
        types::{PeerInfo, PubSubTopic},
        ConnectivityService, NetworkingService,
    },
    peer_manager::{self, tests::make_peer_manager},
};

// try to connect to an address that no one listening on and verify it fails
async fn test_peer_manager_connect<T: NetworkingService>(
    transport: T::Transport,
    bind_addr: T::Address,
    remote_addr: T::Address,
) where
    T: NetworkingService + 'static + std::fmt::Debug,
    T::ConnectivityHandle: ConnectivityService<T>,
{
    let config = Arc::new(config::create_mainnet());
    let mut peer_manager = make_peer_manager::<T>(transport, bind_addr, config).await;

    peer_manager.try_connect(remote_addr).unwrap();

    assert!(matches!(
        peer_manager.peer_connectivity_handle.poll_next().await,
        Ok(net::types::ConnectivityEvent::ConnectionError {
            address: _,
            error: P2pError::DialError(DialError::ConnectionRefusedOrTimedOut)
        })
    ));
}

#[tokio::test]
async fn test_peer_manager_connect_tcp() {
    let transport = TestTransportTcp::make_transport();
    let bind_addr = TestTransportTcp::make_address();
    let remote_addr: SocketAddr = "[::1]:1".parse().unwrap();

    test_peer_manager_connect::<DefaultNetworkingService<TcpTransportSocket>>(
        transport,
        bind_addr,
        remote_addr,
    )
    .await;
}

#[tokio::test]
async fn test_peer_manager_connect_tcp_noise() {
    let transport = TestTransportNoise::make_transport();
    let bind_addr = TestTransportTcp::make_address();
    let remote_addr: SocketAddr = "[::1]:1".parse().unwrap();

    test_peer_manager_connect::<DefaultNetworkingService<NoiseTcpTransport>>(
        transport,
        bind_addr,
        remote_addr,
    )
    .await;
}

// verify that the auto-connect functionality works if the number of active connections
// is below the desired threshold and there are idle peers in the peerdb
async fn test_auto_connect<A, T>()
where
    A: TestTransportMaker<Transport = T::Transport, Address = T::Address>,
    T: NetworkingService + 'static + std::fmt::Debug,
    T::ConnectivityHandle: ConnectivityService<T>,
{
    let addr1 = A::make_address();
    let addr2 = A::make_address();

    let config = Arc::new(config::create_mainnet());
    let mut pm1 = make_peer_manager::<T>(A::make_transport(), addr1, Arc::clone(&config)).await;
    let mut pm2 = make_peer_manager::<T>(A::make_transport(), addr2, config).await;

    let addr = pm2.peer_connectivity_handle.local_addresses()[0].clone();

    tokio::spawn(async move {
        loop {
            assert!(pm2.peer_connectivity_handle.poll_next().await.is_ok());
        }
    });

    // "discover" the other networking service
    pm1.peerdb.peer_discovered(&addr).unwrap();
    pm1.heartbeat().unwrap();

    assert_eq!(pm1.pending_connects.len(), 1);
    assert!(std::matches!(
        pm1.peer_connectivity_handle.poll_next().await,
        Ok(net::types::ConnectivityEvent::OutboundAccepted { .. })
    ));
}

#[tokio::test]
async fn test_auto_connect_tcp() {
    test_auto_connect::<TestTransportTcp, DefaultNetworkingService<TcpTransportSocket>>().await;
}

#[tokio::test]
async fn test_auto_connect_channels() {
    test_auto_connect::<TestTransportChannel, DefaultNetworkingService<MpscChannelTransport>>()
        .await;
}

#[tokio::test]
async fn test_auto_connect_noise() {
    test_auto_connect::<TestTransportNoise, DefaultNetworkingService<NoiseTcpTransport>>().await;
}

async fn connect_outbound_same_network<A, T>()
where
    A: TestTransportMaker<Transport = T::Transport, Address = T::Address>,
    T: NetworkingService + 'static + std::fmt::Debug,
    T::ConnectivityHandle: ConnectivityService<T>,
{
    let addr1 = A::make_address();
    let addr2 = A::make_address();

    let config = Arc::new(config::create_mainnet());
    let mut pm1 = make_peer_manager::<T>(A::make_transport(), addr1, Arc::clone(&config)).await;
    let mut pm2 = make_peer_manager::<T>(A::make_transport(), addr2, config).await;

    connect_services::<T>(
        &mut pm1.peer_connectivity_handle,
        &mut pm2.peer_connectivity_handle,
    )
    .await;
}

#[tokio::test]
async fn connect_outbound_same_network_tcp() {
    connect_outbound_same_network::<TestTransportTcp, DefaultNetworkingService<TcpTransportSocket>>().await;
}

#[tokio::test]
async fn connect_outbound_same_network_channels() {
    connect_outbound_same_network::<
        TestTransportChannel,
        DefaultNetworkingService<MpscChannelTransport>,
    >()
    .await;
}

#[tokio::test]
async fn connect_outbound_same_network_noise() {
    connect_outbound_same_network::<TestTransportNoise, DefaultNetworkingService<NoiseTcpTransport>>().await;
}

async fn connect_outbound_different_network<A, T>()
where
    A: TestTransportMaker<Transport = T::Transport, Address = T::Address>,
    T: NetworkingService + 'static + std::fmt::Debug,
    T::ConnectivityHandle: ConnectivityService<T>,
{
    let addr1 = A::make_address();
    let addr2 = A::make_address();

    let config = Arc::new(config::create_mainnet());
    let mut pm1 = make_peer_manager::<T>(A::make_transport(), addr1, Arc::clone(&config)).await;
    let mut pm2 = make_peer_manager::<T>(
        A::make_transport(),
        addr2,
        Arc::new(common::chain::config::Builder::test_chain().magic_bytes([1, 2, 3, 4]).build()),
    )
    .await;

    let (_address, peer_info, _) = connect_services::<T>(
        &mut pm2.peer_connectivity_handle,
        &mut pm1.peer_connectivity_handle,
    )
    .await;
    assert_ne!(peer_info.network, *config.magic_bytes());
}

#[tokio::test]
async fn connect_outbound_different_network_tcp() {
    connect_outbound_different_network::<
        TestTransportTcp,
        DefaultNetworkingService<TcpTransportSocket>,
    >()
    .await;
}

#[tokio::test]
async fn connect_outbound_different_network_channels() {
    connect_outbound_different_network::<
        TestTransportChannel,
        DefaultNetworkingService<MpscChannelTransport>,
    >()
    .await;
}

#[tokio::test]
async fn connect_outbound_different_network_noise() {
    connect_outbound_different_network::<
        TestTransportNoise,
        DefaultNetworkingService<NoiseTcpTransport>,
    >()
    .await;
}

async fn connect_inbound_same_network<A, T>()
where
    A: TestTransportMaker<Transport = T::Transport, Address = T::Address>,
    T: NetworkingService + 'static + std::fmt::Debug,
    T::ConnectivityHandle: ConnectivityService<T>,
{
    let addr1 = A::make_address();
    let addr2 = A::make_address();

    let config = Arc::new(config::create_mainnet());
    let mut pm1 = make_peer_manager::<T>(A::make_transport(), addr1, Arc::clone(&config)).await;
    let mut pm2 = make_peer_manager::<T>(A::make_transport(), addr2, config).await;

    let (address, peer_info, _) = connect_services::<T>(
        &mut pm1.peer_connectivity_handle,
        &mut pm2.peer_connectivity_handle,
    )
    .await;
    assert_eq!(
        pm2.accept_inbound_connection(address, peer_info, None),
        Ok(())
    );
}

#[tokio::test]
async fn connect_inbound_same_network_tcp() {
    connect_inbound_same_network::<TestTransportTcp, DefaultNetworkingService<TcpTransportSocket>>(
    )
    .await;
}

#[tokio::test]
async fn connect_inbound_same_network_channel() {
    connect_inbound_same_network::<
        TestTransportChannel,
        DefaultNetworkingService<MpscChannelTransport>,
    >()
    .await;
}

#[tokio::test]
async fn connect_inbound_same_network_noise() {
    connect_inbound_same_network::<TestTransportNoise, DefaultNetworkingService<NoiseTcpTransport>>().await;
}

async fn connect_inbound_different_network<A, T>()
where
    A: TestTransportMaker<Transport = T::Transport, Address = T::Address>,
    T: NetworkingService + 'static + std::fmt::Debug,
    T::ConnectivityHandle: ConnectivityService<T>,
{
    let addr1 = A::make_address();
    let addr2 = A::make_address();

    let mut pm1 = make_peer_manager::<T>(
        A::make_transport(),
        addr1,
        Arc::new(config::create_mainnet()),
    )
    .await;
    let mut pm2 = make_peer_manager::<T>(
        A::make_transport(),
        addr2,
        Arc::new(common::chain::config::Builder::test_chain().magic_bytes([1, 2, 3, 4]).build()),
    )
    .await;

    let (address, peer_info, _) = connect_services::<T>(
        &mut pm1.peer_connectivity_handle,
        &mut pm2.peer_connectivity_handle,
    )
    .await;

    assert_eq!(
        pm2.accept_inbound_connection(address, peer_info, None),
        Err(P2pError::ProtocolError(ProtocolError::DifferentNetwork(
            [1, 2, 3, 4],
            *config::create_mainnet().magic_bytes(),
        )))
    );
}

#[tokio::test]
async fn connect_inbound_different_network_tcp() {
    connect_inbound_different_network::<
        TestTransportTcp,
        DefaultNetworkingService<TcpTransportSocket>,
    >()
    .await;
}

#[tokio::test]
async fn connect_inbound_different_network_channels() {
    connect_inbound_different_network::<
        TestTransportChannel,
        DefaultNetworkingService<MpscChannelTransport>,
    >()
    .await;
}

#[tokio::test]
async fn connect_inbound_different_network_noise() {
    connect_inbound_different_network::<
        TestTransportNoise,
        DefaultNetworkingService<NoiseTcpTransport>,
    >()
    .await;
}

async fn remote_closes_connection<A, T>()
where
    A: TestTransportMaker<Transport = T::Transport, Address = T::Address>,
    T: NetworkingService + 'static + std::fmt::Debug,
    T::ConnectivityHandle: ConnectivityService<T>,
{
    let addr1 = A::make_address();
    let addr2 = A::make_address();

    let mut pm1 = make_peer_manager::<T>(
        A::make_transport(),
        addr1,
        Arc::new(config::create_mainnet()),
    )
    .await;
    let mut pm2 = make_peer_manager::<T>(
        A::make_transport(),
        addr2,
        Arc::new(config::create_mainnet()),
    )
    .await;

    let (_address, peer_info, _) = connect_services::<T>(
        &mut pm1.peer_connectivity_handle,
        &mut pm2.peer_connectivity_handle,
    )
    .await;

    assert_eq!(
        pm2.peer_connectivity_handle.disconnect(peer_info.peer_id),
        Ok(())
    );
    assert!(std::matches!(
        pm1.peer_connectivity_handle.poll_next().await,
        Ok(net::types::ConnectivityEvent::ConnectionClosed { .. })
    ));
}

#[tokio::test]
async fn remote_closes_connection_tcp() {
    remote_closes_connection::<TestTransportTcp, DefaultNetworkingService<TcpTransportSocket>>()
        .await;
}

#[tokio::test]
async fn remote_closes_connection_channels() {
    remote_closes_connection::<TestTransportChannel, DefaultNetworkingService<MpscChannelTransport>>().await;
}

#[tokio::test]
async fn remote_closes_connection_noise() {
    remote_closes_connection::<TestTransportNoise, DefaultNetworkingService<NoiseTcpTransport>>()
        .await;
}

async fn inbound_connection_too_many_peers<A, T>(peers: Vec<(T::Address, PeerInfo<T::PeerId>)>)
where
    A: TestTransportMaker<Transport = T::Transport, Address = T::Address>,
    T: NetworkingService + 'static + std::fmt::Debug,
    T::ConnectivityHandle: ConnectivityService<T>,
{
    let addr1 = A::make_address();
    let addr2 = A::make_address();

    let config = Arc::new(config::create_mainnet());
    let mut pm1 = make_peer_manager::<T>(A::make_transport(), addr1, Arc::clone(&config)).await;
    let mut pm2 = make_peer_manager::<T>(A::make_transport(), addr2, Arc::clone(&config)).await;

    for peer in peers.into_iter() {
        pm1.accept_connection(peer.0, Role::Inbound, peer.1, None).unwrap();
    }
    assert_eq!(
        pm1.active_peer_count(),
        peer_manager::MAX_ACTIVE_CONNECTIONS
    );

    let (_address, peer_info, _) = connect_services::<T>(
        &mut pm1.peer_connectivity_handle,
        &mut pm2.peer_connectivity_handle,
    )
    .await;

    // run the first peer manager in the background and poll events from the peer manager
    // that tries to connect to the first manager
    tokio::spawn(async move { pm1.run().await });

    let event = get_connectivity_event::<T>(&mut pm2.peer_connectivity_handle).await;
    if let Ok(net::types::ConnectivityEvent::ConnectionClosed { peer_id }) = event {
        assert_eq!(peer_id, peer_info.peer_id);
    } else {
        panic!("invalid event received");
    }
}

#[tokio::test]
async fn inbound_connection_too_many_peers_tcp() {
    let config = Arc::new(config::create_mainnet());
    let peers = (0..peer_manager::MAX_ACTIVE_CONNECTIONS)
        .map(|index| {
            (
                format!("127.0.0.1:{}", index + 10000).parse().expect("valid address"),
                PeerInfo {
                    peer_id: PeerId::new(),
                    network: *config.magic_bytes(),
                    version: common::primitives::semver::SemVer::new(0, 1, 0),
                    agent: None,
                    subscriptions: [PubSubTopic::Blocks, PubSubTopic::Transactions]
                        .into_iter()
                        .collect(),
                },
            )
        })
        .collect::<Vec<_>>();

    inbound_connection_too_many_peers::<
        TestTransportTcp,
        DefaultNetworkingService<TcpTransportSocket>,
    >(peers)
    .await;
}

#[tokio::test]
async fn inbound_connection_too_many_peers_channels() {
    let config = Arc::new(config::create_mainnet());
    let peers = (0..peer_manager::MAX_ACTIVE_CONNECTIONS)
        .map(|index| {
            (
                format!("{}", index + 10000).parse().expect("valid address"),
                PeerInfo {
                    peer_id: PeerId::new(),
                    network: *config.magic_bytes(),
                    version: common::primitives::semver::SemVer::new(0, 1, 0),
                    agent: None,
                    subscriptions: [PubSubTopic::Blocks, PubSubTopic::Transactions]
                        .into_iter()
                        .collect(),
                },
            )
        })
        .collect::<Vec<_>>();

    inbound_connection_too_many_peers::<
        TestTransportChannel,
        DefaultNetworkingService<MpscChannelTransport>,
    >(peers)
    .await;
}

#[tokio::test]
async fn inbound_connection_too_many_peers_noise() {
    let config = Arc::new(config::create_mainnet());
    let peers = (0..peer_manager::MAX_ACTIVE_CONNECTIONS)
        .map(|index| {
            (
                format!("127.0.0.1:{}", index + 10000).parse().expect("valid address"),
                PeerInfo {
                    peer_id: PeerId::new(),
                    network: *config.magic_bytes(),
                    version: common::primitives::semver::SemVer::new(0, 1, 0),
                    agent: None,
                    subscriptions: [PubSubTopic::Blocks, PubSubTopic::Transactions]
                        .into_iter()
                        .collect(),
                },
            )
        })
        .collect::<Vec<_>>();

    inbound_connection_too_many_peers::<
        TestTransportNoise,
        DefaultNetworkingService<NoiseTcpTransport>,
    >(peers)
    .await;
}

async fn connection_timeout<T>(transport: T::Transport, addr1: T::Address, addr2: T::Address)
where
    T: NetworkingService + 'static + std::fmt::Debug,
    T::ConnectivityHandle: ConnectivityService<T>,
{
    let config = Arc::new(config::create_mainnet());
<<<<<<< HEAD
    let mut pm1 = make_peer_manager::<T>(transport, addr1, Arc::clone(&config)).await;

    pm1.peer_connectivity_handle.connect(addr2).expect("dial to succeed");

    match timeout(
        *pm1.p2p_config.outbound_connection_timeout,
        pm1.peer_connectivity_handle.poll_next(),
=======
    let (mut conn, _) = T::start(
        transport,
        vec![addr1],
        Arc::clone(&config),
        Default::default(),
>>>>>>> 93cbdd88
    )
    .await
    .unwrap();

    // This will fail immediately because it is trying to connect to the closed port
    conn.connect(addr2).await.expect("dial to succeed");

    match timeout(Duration::from_secs(1), conn.poll_next()).await {
        Ok(res) => assert!(std::matches!(
            res,
            Ok(net::types::ConnectivityEvent::ConnectionError {
                address: _,
                error: P2pError::DialError(DialError::ConnectionRefusedOrTimedOut),
            })
        )),
        Err(_err) => panic!("did not receive `ConnectionError` in time"),
    }
}

#[tokio::test]
async fn connection_timeout_tcp() {
    connection_timeout::<DefaultNetworkingService<TcpTransportSocket>>(
        TestTransportTcp::make_transport(),
        TestTransportTcp::make_address(),
        TestTransportTcp::make_address(),
    )
    .await;
}

#[tokio::test]
async fn connection_timeout_channels() {
    connection_timeout::<DefaultNetworkingService<MpscChannelTransport>>(
        TestTransportChannel::make_transport(),
        TestTransportChannel::make_address(),
        65_535,
    )
    .await;
}

#[tokio::test]
async fn connection_timeout_noise() {
    connection_timeout::<DefaultNetworkingService<NoiseTcpTransport>>(
        TestTransportNoise::make_transport(),
        TestTransportNoise::make_address(),
        TestTransportNoise::make_address(),
    )
    .await;
}

// try to establish a new connection through RPC and verify that it is notified of the timeout
async fn connection_timeout_rpc_notified<T>(
    transport: T::Transport,
    addr1: T::Address,
    addr2: T::Address,
) where
    T: NetworkingService + 'static + std::fmt::Debug,
    T::ConnectivityHandle: ConnectivityService<T>,
{
    let config = Arc::new(config::create_mainnet());
    let p2p_config = Arc::new(Default::default());
    let (conn, _) = T::start(
        transport,
        vec![addr1],
        Arc::clone(&config),
        Arc::clone(&p2p_config),
    )
    .await
    .unwrap();
    let (tx, rx) = tokio::sync::mpsc::unbounded_channel();
    let (tx_sync, mut rx_sync) = tokio::sync::mpsc::unbounded_channel();

    let mut peer_manager = peer_manager::PeerManager::<T, _>::new(
        Arc::clone(&config),
        Arc::clone(&p2p_config),
        conn,
        rx,
        tx_sync,
        Default::default(),
        peerdb_inmemory_store(),
    )
    .unwrap();

    tokio::spawn(async move { while rx_sync.recv().await.is_some() {} });
    tokio::spawn(async move {
        peer_manager.run().await.unwrap();
    });

    let (rtx, rrx) = oneshot::channel();
    tx.send(PeerManagerEvent::Connect(addr2, rtx)).unwrap();

    match timeout(*p2p_config.outbound_connection_timeout, rrx).await {
        Ok(res) => assert!(std::matches!(
            res.unwrap(),
            Err(P2pError::DialError(DialError::ConnectionRefusedOrTimedOut))
        )),
        Err(_err) => panic!("did not receive `ConnectionError` in time"),
    }
}

#[tokio::test]
async fn connection_timeout_rpc_notified_tcp() {
    connection_timeout_rpc_notified::<DefaultNetworkingService<TcpTransportSocket>>(
        TestTransportTcp::make_transport(),
        TestTransportTcp::make_address(),
        TestTransportTcp::make_address(),
    )
    .await;
}

#[tokio::test]
async fn connection_timeout_rpc_notified_channels() {
    connection_timeout_rpc_notified::<DefaultNetworkingService<MpscChannelTransport>>(
        TestTransportChannel::make_transport(),
        TestTransportChannel::make_address(),
        9999,
    )
    .await;
}

#[tokio::test]
async fn connection_timeout_rpc_notified_noise() {
    connection_timeout_rpc_notified::<DefaultNetworkingService<NoiseTcpTransport>>(
        TestTransportNoise::make_transport(),
        TestTransportNoise::make_address(),
        TestTransportNoise::make_address(),
    )
    .await;
}

// verify that peer connection is made when valid add_node parameter is used
async fn connection_add_node<A, T>()
where
    A: TestTransportMaker<Transport = T::Transport, Address = T::Address>,
    T: NetworkingService + 'static + std::fmt::Debug,
    T::ConnectivityHandle: ConnectivityService<T>,
{
    let time_getter = P2pTestTimeGetter::new();
    let chain_config = Arc::new(config::create_mainnet());

    // Start first peer manager
    let p2p_config_1 = Arc::new(P2pConfig {
        bind_addresses: Default::default(),
        added_nodes: Default::default(),
        ban_threshold: Default::default(),
        ban_duration: Default::default(),
        outbound_connection_timeout: Default::default(),
        ping_check_period: Default::default(),
        ping_timeout: Default::default(),
        node_type: Default::default(),
        allow_discover_private_ips: Default::default(),
    });
    let tx1 = run_peer_manager::<T>(
        A::make_transport(),
        A::make_address(),
        Arc::clone(&chain_config),
        p2p_config_1,
        time_getter.get_time_getter(),
    )
    .await;

    // Get the first peer manager's bind address
    let (rtx, rrx) = oneshot::channel();
    tx1.send(PeerManagerEvent::GetBindAddresses(rtx)).unwrap();
    let bind_addresses = timeout(Duration::from_secs(1), rrx).await.unwrap().unwrap();
    assert_eq!(bind_addresses.len(), 1);

    // Start second peer manager and let it know about first manager via added_nodes
    let p2p_config_2 = Arc::new(P2pConfig {
        bind_addresses: Default::default(),
        added_nodes: bind_addresses,
        ban_threshold: Default::default(),
        ban_duration: Default::default(),
        outbound_connection_timeout: Default::default(),
        ping_check_period: Default::default(),
        ping_timeout: Default::default(),
        node_type: Default::default(),
        allow_discover_private_ips: Default::default(),
    });
    let tx1 = run_peer_manager::<T>(
        A::make_transport(),
        A::make_address(),
        Arc::clone(&chain_config),
        p2p_config_2,
        time_getter.get_time_getter(),
    )
    .await;

    // The first peer manager must report new connection after some time
    let started_at = Instant::now();
    loop {
        tokio::time::sleep(Duration::from_millis(10)).await;
        time_getter.advance_time(Duration::from_secs(1)).await;
        let (rtx, rrx) = oneshot::channel();
        tx1.send(PeerManagerEvent::GetConnectedPeers(rtx)).unwrap();
        let connected_peers = timeout(Duration::from_secs(1), rrx).await.unwrap().unwrap();
        if connected_peers.len() == 1 {
            break;
        }
        assert!(
            Instant::now().duration_since(started_at) < Duration::from_secs(10),
            "Unexpected peer count: {}",
            connected_peers.len()
        );
    }
}

#[tokio::test]
async fn connection_add_node_tcp() {
    connection_add_node::<TestTransportTcp, DefaultNetworkingService<TcpTransportSocket>>().await;
}

#[tokio::test]
async fn connection_add_node_noise() {
    connection_add_node::<TestTransportNoise, DefaultNetworkingService<NoiseTcpTransport>>().await;
}

#[tokio::test]
async fn connection_add_node_channel() {
    connection_add_node::<TestTransportChannel, DefaultNetworkingService<MpscChannelTransport>>()
        .await;
}

// Verify that peers announce own addresses and are discovered by other peers
async fn discovered_node<A, T>(expected_count: usize)
where
    A: TestTransportMaker<Transport = T::Transport, Address = T::Address>,
    T: NetworkingService + 'static + std::fmt::Debug,
    T::ConnectivityHandle: ConnectivityService<T>,
{
    let chain_config = Arc::new(config::create_mainnet());

    let time_getter = P2pTestTimeGetter::new();

    // Start the first peer manager
    let p2p_config_1 = Arc::new(P2pConfig {
        bind_addresses: Default::default(),
        added_nodes: Default::default(),
        ban_threshold: Default::default(),
        ban_duration: Default::default(),
        outbound_connection_timeout: Default::default(),
        ping_check_period: Default::default(),
        ping_timeout: Default::default(),
        node_type: Default::default(),
        allow_discover_private_ips: true.into(),
    });
    let tx1 = run_peer_manager::<T>(
        A::make_transport(),
        A::make_address(),
        Arc::clone(&chain_config),
        p2p_config_1,
        time_getter.get_time_getter(),
    )
    .await;

    // Get the first peer manager's bind address
    let (rtx, rrx) = oneshot::channel();
    tx1.send(PeerManagerEvent::GetBindAddresses(rtx)).unwrap();

    let bind_addresses = timeout(Duration::from_secs(1), rrx).await.unwrap().unwrap();
    assert_eq!(bind_addresses.len(), 1);

    // Start the second peer manager and let it know about the first peer using added_nodes
    let p2p_config_2 = Arc::new(P2pConfig {
        bind_addresses: Default::default(),
        added_nodes: bind_addresses.clone(),
        ban_threshold: Default::default(),
        ban_duration: Default::default(),
        outbound_connection_timeout: Default::default(),
        ping_check_period: Default::default(),
        ping_timeout: Default::default(),
        node_type: Default::default(),
        allow_discover_private_ips: true.into(),
    });
    let tx2 = run_peer_manager::<T>(
        A::make_transport(),
        A::make_address(),
        Arc::clone(&chain_config),
        p2p_config_2,
        time_getter.get_time_getter(),
    )
    .await;

    // Start the third peer manager and let it know about the first peer using added_nodes
    let p2p_config_3 = Arc::new(P2pConfig {
        bind_addresses: Default::default(),
        added_nodes: bind_addresses,
        ban_threshold: Default::default(),
        ban_duration: Default::default(),
        outbound_connection_timeout: Default::default(),
        ping_check_period: Default::default(),
        ping_timeout: Default::default(),
        node_type: Default::default(),
        allow_discover_private_ips: true.into(),
    });
    let tx3 = run_peer_manager::<T>(
        A::make_transport(),
        A::make_address(),
        Arc::clone(&chain_config),
        p2p_config_3,
        time_getter.get_time_getter(),
    )
    .await;

    let started_at = Instant::now();

    // All peers should discover each other
    loop {
        let connected_peers_1 = get_connected_peers(&tx1).await.len();
        let connected_peers_2 = get_connected_peers(&tx2).await.len();
        let connected_peers_3 = get_connected_peers(&tx3).await.len();

        if connected_peers_1 == expected_count
            && connected_peers_2 == expected_count
            && connected_peers_3 == expected_count
        {
            break;
        }

        // Without this noise handshake does complete in time for some reasons
        tokio::time::sleep(Duration::from_millis(10)).await;

        time_getter.advance_time(Duration::from_millis(1000)).await;

        assert!(
            Instant::now().duration_since(started_at) < Duration::from_secs(10),
            "Unexpected peer counts: {connected_peers_1}, {connected_peers_2}, {connected_peers_3}, expected: {expected_count}"
        );
    }
}

#[tokio::test]
async fn discovered_node_tcp() {
    // With TCP all listening addresses are discovered and multiple connections are made:
    // For example A mades outbound connections to B and C and accepts connections from B and C.
    // There will be 4 connections reported for A.
    discovered_node::<TestTransportTcp, DefaultNetworkingService<TcpTransportSocket>>(4).await;
}

#[tokio::test]
async fn discovered_node_noise() {
    // Same as with TCP
    discovered_node::<TestTransportNoise, DefaultNetworkingService<NoiseTcpTransport>>(4).await;
}

#[tokio::test]
async fn discovered_node_channel() {
    // With TestTransport peers made lower total connection count because there is only one "port" available.
    // So when peer A connects to peer B, peer B won't open connection to A.
    discovered_node::<TestTransportChannel, DefaultNetworkingService<MpscChannelTransport>>(2)
        .await;
}<|MERGE_RESOLUTION|>--- conflicted
+++ resolved
@@ -531,27 +531,17 @@
     T::ConnectivityHandle: ConnectivityService<T>,
 {
     let config = Arc::new(config::create_mainnet());
-<<<<<<< HEAD
-    let mut pm1 = make_peer_manager::<T>(transport, addr1, Arc::clone(&config)).await;
-
-    pm1.peer_connectivity_handle.connect(addr2).expect("dial to succeed");
-
-    match timeout(
-        *pm1.p2p_config.outbound_connection_timeout,
-        pm1.peer_connectivity_handle.poll_next(),
-=======
     let (mut conn, _) = T::start(
         transport,
         vec![addr1],
         Arc::clone(&config),
         Default::default(),
->>>>>>> 93cbdd88
     )
     .await
     .unwrap();
 
     // This will fail immediately because it is trying to connect to the closed port
-    conn.connect(addr2).await.expect("dial to succeed");
+    conn.connect(addr2).expect("dial to succeed");
 
     match timeout(Duration::from_secs(1), conn.poll_next()).await {
         Ok(res) => assert!(std::matches!(
