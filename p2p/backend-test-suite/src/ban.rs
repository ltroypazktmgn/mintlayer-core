// Copyright (c) 2022 RBB S.r.l
// opensource@mintlayer.org
// SPDX-License-Identifier: MIT
// Licensed under the MIT License;
// you may not use this file except in compliance with the License.
// You may obtain a copy of the License at
//
// https://github.com/mintlayer/mintlayer-core/blob/master/LICENSE
//
// Unless required by applicable law or agreed to in writing, software
// distributed under the License is distributed on an "AS IS" BASIS,
// WITHOUT WARRANTIES OR CONDITIONS OF ANY KIND, either express or implied.
// See the License for the specific language governing permissions and
// limitations under the License.

use std::{fmt::Debug, sync::Arc};

use tokio::sync::mpsc;

use chainstate::{ban_score::BanScore, BlockError, ChainstateError, CheckBlockError};
use common::{
    chain::block::{timestamp::BlockTimestamp, Block, BlockReward, ConsensusData},
    primitives::Idable,
};

use p2p::{
    error::P2pError,
    event::PeerManagerEvent,
    message::{Announcement, HeaderListResponse, SyncMessage},
    net::{
        types::SyncingEvent, ConnectivityService, MessagingService, NetworkingService,
        SyncingEventReceiver,
    },
    sync::BlockSyncManager,
    testing_utils::{connect_and_accept_services, test_p2p_config, TestTransportMaker},
};

tests![invalid_pubsub_block,];

// Start two network services, spawn a `SyncMessageHandler` for the first service, publish an
// invalid block from the first service and verify that the `SyncManager` of the first service
// receives a `AdjustPeerScore` event which bans the peer of the second service.
async fn invalid_pubsub_block<T, N, A>()
where
    T: TestTransportMaker<Transport = N::Transport, Address = N::Address>,
    N: NetworkingService + Debug + 'static,
    N::ConnectivityHandle: ConnectivityService<N>,
    N::MessagingHandle: MessagingService,
    N::SyncingEventReceiver: SyncingEventReceiver,
{
    let (tx_peer_manager, mut rx_peer_manager) = mpsc::unbounded_channel();
    let chain_config = Arc::new(common::chain::config::create_unit_test_config());
<<<<<<< HEAD
    let p2p_config = Arc::new(P2pConfig::default());
    let (chainstate, mempool) = p2p_test_utils::start_subsystems(Arc::clone(&chain_config));
=======
    let p2p_config = Arc::new(test_p2p_config());
    let handle = p2p_test_utils::start_chainstate(Arc::clone(&chain_config)).await;
>>>>>>> 67ec5eee

    let (mut conn1, messaging_handle, sync_event_receiveer) = N::start(
        T::make_transport(),
        vec![T::make_address()],
        Arc::clone(&chain_config),
        Arc::new(test_p2p_config()),
    )
    .await
    .unwrap();

    let mut sync1 = BlockSyncManager::<N>::new(
        Arc::clone(&chain_config),
        Arc::clone(&p2p_config),
        messaging_handle,
        sync_event_receiveer,
        chainstate,
        mempool,
        tx_peer_manager,
    );

    let (mut conn2, mut messaging_handle_2, mut sync2) = N::start(
        T::make_transport(),
        vec![T::make_address()],
        Arc::clone(&chain_config),
        Arc::clone(&p2p_config),
    )
    .await
    .unwrap();

    let (_address, _peer_info1, peer_info2) =
        connect_and_accept_services::<N>(&mut conn1, &mut conn2).await;

    // Create a block with an invalid timestamp.
    let block = Block::new(
        Vec::new(),
        chain_config.genesis_block().get_id().into(),
        BlockTimestamp::from_int_seconds(1),
        ConsensusData::None,
        BlockReward::new(Vec::new()),
    )
    .unwrap();

    tokio::spawn(async move { sync1.run().await });

    // spawn `sync2` into background and spam an orphan block on the network
    tokio::spawn(async move {
        match sync2.poll_next().await.unwrap() {
            SyncingEvent::Connected { .. } => {}
            e => panic!("Unexpected event type: {e:?}"),
        };
        let peer = match sync2.poll_next().await.unwrap() {
            SyncingEvent::Message {
                peer,
                message: SyncMessage::HeaderListRequest(_),
            } => peer,
            e => panic!("Unexpected event type: {e:?}"),
        };
        messaging_handle_2
            .send_message(
                peer,
                SyncMessage::HeaderListResponse(HeaderListResponse::new(Vec::new())),
            )
            .unwrap();
        messaging_handle_2
            .make_announcement(Announcement::Block(Box::new(block.header().clone())))
            .unwrap();
    });

    match rx_peer_manager.recv().await {
        Some(PeerManagerEvent::AdjustPeerScore(peer_id, score, _)) => {
            assert_eq!(peer_id, peer_info2.peer_id);
            assert_eq!(
                score,
                P2pError::ChainstateError(ChainstateError::ProcessBlockError(
                    BlockError::CheckBlockFailed(CheckBlockError::BlockTimeOrderInvalid)
                ))
                .ban_score()
            );
        }
        e => panic!("invalid event received: {e:?}"),
    }
}<|MERGE_RESOLUTION|>--- conflicted
+++ resolved
@@ -50,13 +50,8 @@
 {
     let (tx_peer_manager, mut rx_peer_manager) = mpsc::unbounded_channel();
     let chain_config = Arc::new(common::chain::config::create_unit_test_config());
-<<<<<<< HEAD
-    let p2p_config = Arc::new(P2pConfig::default());
+    let p2p_config = Arc::new(test_p2p_config());
     let (chainstate, mempool) = p2p_test_utils::start_subsystems(Arc::clone(&chain_config));
-=======
-    let p2p_config = Arc::new(test_p2p_config());
-    let handle = p2p_test_utils::start_chainstate(Arc::clone(&chain_config)).await;
->>>>>>> 67ec5eee
 
     let (mut conn1, messaging_handle, sync_event_receiveer) = N::start(
         T::make_transport(),
