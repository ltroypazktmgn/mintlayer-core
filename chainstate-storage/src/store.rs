--- conflicted
+++ resolved
@@ -14,13 +14,10 @@
 // limitations under the License.
 
 use chainstate_types::block_index::BlockIndex;
-<<<<<<< HEAD
 use chainstate_types::epoch_data::EpochData;
 use common::chain::block::Block;
-=======
->>>>>>> 2ace42bf
 use common::chain::transaction::{Transaction, TxMainChainIndex, TxMainChainPosition};
-use common::chain::{Block, GenBlock, OutPoint, OutPointSourceId};
+use common::chain::{GenBlock, OutPoint, OutPointSourceId};
 use common::primitives::{BlockHeight, Id, Idable};
 use serialization::{Codec, Decode, DecodeAll, Encode};
 use storage::traits::{self, MapMut, MapRef, TransactionRo, TransactionRw};
@@ -157,13 +154,9 @@
         fn get_block_id_by_height(
             &self,
             height: &BlockHeight,
-<<<<<<< HEAD
-        ) -> crate::Result<Option<Id<Block>>>;
+        ) -> crate::Result<Option<Id<GenBlock>>>;
 
         fn get_epoch_data(&self, epoch_index: u64) -> crate::Result<Option<EpochData>>;
-=======
-        ) -> crate::Result<Option<Id<GenBlock>>>;
->>>>>>> 2ace42bf
     }
 }
 
