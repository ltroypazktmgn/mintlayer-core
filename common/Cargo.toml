[package]
name = "common"
version = "0.1.0"
edition = "2021"
license = "MIT"

# See more keys and their definitions at https://doc.rust-lang.org/cargo/reference/manifest.html

[dependencies]
fixed-hash = { version = "0.7.0", default-features = true, features = ["std"] }
bech32 = "0.8.1"
thiserror = "1.0.30"
displaydoc = { default-features = false, version = "0.2" }
script = { path = '../script'}
crypto = { path = '../crypto'}
hex-literal = "0.3.4"
merkletree = "0.21.0"
static_assertions = "1.1.0"
generic-array = "0.14.4"
rand = "0.8.4"
anyhow = "1.0.51"
<<<<<<< HEAD

parity-scale-codec = {version = "2.3.1", features = ["derive", "chain-error"]}
parity-scale-codec-derive = "2.3.1"
=======
parity-scale-codec-derive = "2.3.1"
parity-scale-codec = {version = "2.3.1", features = ["derive", "chain-error"]}
sscanf = "0.1.4"
>>>>>>> 6bd9f5b0
<|MERGE_RESOLUTION|>--- conflicted
+++ resolved
@@ -19,12 +19,6 @@
 generic-array = "0.14.4"
 rand = "0.8.4"
 anyhow = "1.0.51"
-<<<<<<< HEAD
-
 parity-scale-codec = {version = "2.3.1", features = ["derive", "chain-error"]}
 parity-scale-codec-derive = "2.3.1"
-=======
-parity-scale-codec-derive = "2.3.1"
-parity-scale-codec = {version = "2.3.1", features = ["derive", "chain-error"]}
-sscanf = "0.1.4"
->>>>>>> 6bd9f5b0
+sscanf = "0.1.4"