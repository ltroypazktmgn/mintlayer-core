--- conflicted
+++ resolved
@@ -152,15 +152,9 @@
 
 impl Idable<Block> for Block {
     fn get_id(&self) -> Id<Self> {
-<<<<<<< HEAD
-        Id::from(match &self {
-            Block::V1(blk) => blk.get_id(), // TODO
-        })
-=======
         match self {
             Self::V1(block) => Id::new(&block.get_id().get()),
         }
->>>>>>> 1d46fe2d
     }
 }
 
