--- conflicted
+++ resolved
@@ -13,15 +13,10 @@
 // See the License for the specific language governing permissions and
 // limitations under the License.
 
-use crate::chain::TxInput;
-use crate::primitives::Compact;
-use crate::Uint256;
-<<<<<<< HEAD
 use crypto::vrf::VRFReturn;
-=======
+use serialization::{Decode, Encode};
 
->>>>>>> 2bba7812
-use serialization::{Decode, Encode};
+use crate::{chain::TxInput, primitives::Compact, Uint256};
 
 #[derive(Debug, Clone, PartialEq, Eq, Encode, Decode)]
 pub enum ConsensusData {
@@ -47,31 +42,15 @@
 #[derive(Debug, Clone, PartialEq, Eq, Encode, Decode)]
 pub struct PoSData {
     kernel_inputs: Vec<TxInput>,
-<<<<<<< HEAD
-    reward_outputs: Vec<TxOutput>,
     vrf_data: VRFReturn,
-=======
->>>>>>> 2bba7812
     bits: Compact,
 }
 
 impl PoSData {
-<<<<<<< HEAD
-    pub fn new(
-        kernel_inputs: Vec<TxInput>,
-        reward_outputs: Vec<TxOutput>,
-        vrf_data: VRFReturn,
-        bits: Compact,
-    ) -> Self {
+    pub fn new(kernel_inputs: Vec<TxInput>, vrf_data: VRFReturn, bits: Compact) -> Self {
         Self {
             kernel_inputs,
-            reward_outputs,
             vrf_data,
-=======
-    pub fn new(kernel_inputs: Vec<TxInput>, bits: Compact) -> Self {
-        Self {
-            kernel_inputs,
->>>>>>> 2bba7812
             bits,
         }
     }
