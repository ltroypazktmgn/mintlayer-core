--- conflicted
+++ resolved
@@ -469,14 +469,11 @@
     /// A `WalletResult` containing the signed transaction if successful, or an error indicating the reason for failure.
     pub fn create_transaction_to_addresses(
         &mut self,
+        wallet_events: &mut impl WalletEvents,
         account_index: U31,
         outputs: impl IntoIterator<Item = TxOutput>,
-<<<<<<< HEAD
-        wallet_events: &mut impl WalletEvents,
-=======
         current_fee_rate: FeeRate,
         consolidate_fee_rate: FeeRate,
->>>>>>> 39e43935
     ) -> WalletResult<SignedTransaction> {
         let request = SendRequest::new().with_outputs(outputs);
         let latest_median_time = self.latest_median_time;
@@ -503,15 +500,12 @@
 
     pub fn create_stake_pool_tx(
         &mut self,
+        wallet_events: &mut impl WalletEvents,
         account_index: U31,
         amount: Amount,
         decomission_key: Option<PublicKey>,
-<<<<<<< HEAD
-        wallet_events: &mut impl WalletEvents,
-=======
         current_fee_rate: FeeRate,
         consolidate_fee_rate: FeeRate,
->>>>>>> 39e43935
     ) -> WalletResult<SignedTransaction> {
         let latest_median_time = self.latest_median_time;
         self.for_account_rw_unlocked(account_index, |account, db_tx| {
