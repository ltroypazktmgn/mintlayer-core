--- conflicted
+++ resolved
@@ -32,54 +32,6 @@
     declare_entry!(BestBlockId: Id<Block>);
 }
 
-<<<<<<< HEAD
-// Type-level tags for individual key-value stores:
-// Store tag for individual values.
-pub struct DBValues;
-// Store tag for blocks.
-pub struct DBBlocks;
-// Store tag for blocks indexes.
-pub struct DBBlocksIndexes;
-// Store tag for transaction indices.
-pub struct DBTxIndices;
-// Store for block IDs indexed by block height.
-pub struct DBBlockByHeight;
-
-impl storage::schema::Column for DBValues {
-    const NAME: &'static str = "ValuesV0";
-    type Kind = storage::schema::Single;
-}
-
-impl storage::schema::Column for DBBlocks {
-    const NAME: &'static str = "BlocksV0";
-    type Kind = storage::schema::Single;
-}
-
-impl storage::schema::Column for DBBlocksIndexes {
-    const NAME: &'static str = "BlocksIndexes";
-    type Kind = storage::schema::Single;
-}
-
-impl storage::schema::Column for DBTxIndices {
-    const NAME: &'static str = "TxIndicesV0";
-    type Kind = storage::schema::Single;
-}
-
-impl storage::schema::Column for DBBlockByHeight {
-    const NAME: &'static str = "BlkByHgtV0";
-    type Kind = storage::schema::Single;
-}
-
-// Complete database schema
-type Schema = (
-    DBValues,
-    (
-        DBBlocks,
-        (DBBlocksIndexes, (DBTxIndices, (DBBlockByHeight, ()))),
-    ),
-);
-
-=======
 storage::decl_schema! {
     // Database schema for blockchain storage
     Schema {
@@ -87,6 +39,8 @@
         pub DBValues: Single,
         // Storage for blocks.
         pub DBBlocks: Single,
+		// Store tag for blocks indexes.
+		pub struct DBBlocksIndexes,
         // Storage for transaction indices.
         pub DBTxIndices: Single,
         // Storage for block IDs indexed by block height.
@@ -94,7 +48,6 @@
     }
 }
 
->>>>>>> cdd402f5
 type StoreImpl = storage::Store<Schema>;
 type RoTxImpl<'tx> = <StoreImpl as traits::Transactional<'tx, Schema>>::TransactionRo;
 type RwTxImpl<'tx> = <StoreImpl as traits::Transactional<'tx, Schema>>::TransactionRw;
@@ -383,11 +336,13 @@
         let tx1 = Transaction::new(0xbbccddee, vec![], vec![], 34).unwrap();
         let block0 = Block::new(
             vec![tx0.clone()],
-            Some(Id::from(block0.get_id())),
+            Id::new(&H256::default()),
             12,
             ConsensusData::None,
         )
         .unwrap();
+        let block1 =
+            Block::new(vec![tx1.clone()], block0.get_id(), 34, ConsensusData::None).unwrap();
 
         // Set up the store
         let mut store = Store::new_empty().unwrap();
