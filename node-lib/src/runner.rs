--- conflicted
+++ resolved
@@ -23,26 +23,11 @@
 
 use anyhow::{anyhow, Context, Result};
 use blockprod::rpc::BlockProductionRpcServer;
-use chainstate_launcher::StorageBackendConfig;
+use chainstate_launcher::{ChainConfig, StorageBackendConfig};
+use common::chain::config::{regtest_options::regtest_chain_config, Builder as ChainConfigBuilder};
 
 use chainstate::{rpc::ChainstateRpcServer, ChainstateError, InitializationError};
-<<<<<<< HEAD
-use common::chain::config::{
-    regtest_options::regtest_chain_config, Builder as ChainConfigBuilder, ChainConfig, ChainType,
-=======
-use common::{
-    chain::{
-        config::{
-            assert_no_ignore_consensus_in_chain_config,
-            regtest::{create_regtest_pos_genesis, create_regtest_pow_genesis},
-            Builder as ChainConfigBuilder, ChainConfig, ChainType, EmissionScheduleTabular,
-        },
-        create_regtest_pos_config, pos_initial_difficulty, ConsensusUpgrade, Destination,
-        NetUpgrades, PoSConsensusVersion, UpgradeVersion,
-    },
-    primitives::{semver::SemVer, BlockHeight},
->>>>>>> 256f8c0a
-};
+use common::chain::config::{assert_no_ignore_consensus_in_chain_config, ChainType};
 use logging::log;
 
 use mempool::{rpc::MempoolRpcServer, MempoolSubsystemInterface};
