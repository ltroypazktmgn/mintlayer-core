[package]
name = "chainstate-types"
version = "0.1.0"
edition = "2021"
license = "MIT"

# See more keys and their definitions at https://doc.rust-lang.org/cargo/reference/manifest.html

[dependencies]
serialization = { path = "../serialization" }
common = { path = "../common/" }
<<<<<<< HEAD
crypto = { path = "../crypto" }
=======
storage = { path = "../storage/" }
thiserror = "1.0"
>>>>>>> 2c2ec0f7

parity-scale-codec = "3.1"
thiserror = "1.0"
generic-array = "0.14"<|MERGE_RESOLUTION|>--- conflicted
+++ resolved
@@ -9,12 +9,8 @@
 [dependencies]
 serialization = { path = "../serialization" }
 common = { path = "../common/" }
-<<<<<<< HEAD
 crypto = { path = "../crypto" }
-=======
 storage = { path = "../storage/" }
-thiserror = "1.0"
->>>>>>> 2c2ec0f7
 
 parity-scale-codec = "3.1"
 thiserror = "1.0"
