//! Node initialisation routine.

use crate::options::Options;
use chainstate::rpc::ChainstateRpcServer;
use common::chain::config::ChainType;
use p2p::rpc::P2pRpcServer;
use std::sync::Arc;

#[derive(Debug, Ord, PartialOrd, PartialEq, Eq, Clone, Copy, thiserror::Error)]
enum Error {
    #[error("Chain type '{0}' not yet supported")]
    UnsupportedChain(ChainType),
}

/// Initialize the node, giving caller the opportunity to add more subsystems before start.
pub async fn initialize(opts: Options) -> anyhow::Result<subsystem::Manager> {
    // Initialize storage and chain configuration
    let storage = blockchain_storage::Store::new_empty()?;

    // Chain configuration
    let chain_config = match opts.net {
        ChainType::Mainnet => Arc::new(common::chain::config::create_mainnet()),
        ChainType::Regtest => Arc::new(common::chain::config::create_regtest()),
        chain_ty => return Err(Error::UnsupportedChain(chain_ty).into()),
    };

    // INITIALIZE SUBSYSTEMS

    let mut manager = subsystem::Manager::new("mintlayer");
    manager.install_signal_handlers();

    // Chainstate subsystem
    let chainstate = manager.add_subsystem(
        "chainstate",
<<<<<<< HEAD
        chainstate::make_chainstate(Arc::clone(&chain_config), storage.clone(), None, None)?,
=======
        chainstate::make_chainstate(
            Arc::clone(&chain_config),
            storage.clone(),
            None,
            Default::default(),
        )?,
>>>>>>> a0da4318
    );

    // P2P subsystem
    let p2p = manager.add_subsystem(
        "p2p",
        p2p::make_p2p::<p2p::net::libp2p::Libp2pService>(
            Arc::clone(&chain_config),
            chainstate.clone(),
            opts.p2p_addr,
        )
        .await
        .expect("The p2p subsystem initialization failed"),
    );

    // RPC subsystem
    let _rpc = manager.add_subsystem(
        "rpc",
        rpc::Builder::new(opts.rpc_addr)
            .register(chainstate.clone().into_rpc())
            .register(NodeRpc::new(manager.make_shutdown_trigger()).into_rpc())
            .register(p2p.clone().into_rpc())
            .build()
            .await?,
    );

    Ok(manager)
}

/// Initialize and run the node
pub async fn run(opts: Options) -> anyhow::Result<()> {
    let manager = initialize(opts).await?;

    #[allow(clippy::unit_arg)]
    Ok(manager.main().await)
}

#[rpc::rpc(server, namespace = "node")]
trait NodeRpc {
    /// Order the node to shutdown
    #[method(name = "shutdown")]
    fn shutdown(&self) -> rpc::Result<()>;

    /// Get node software version
    #[method(name = "version")]
    fn version(&self) -> rpc::Result<String>;
}

struct NodeRpc {
    shutdown_trigger: subsystem::manager::ShutdownTrigger,
}

impl NodeRpc {
    fn new(shutdown_trigger: subsystem::manager::ShutdownTrigger) -> Self {
        Self { shutdown_trigger }
    }
}

impl NodeRpcServer for NodeRpc {
    fn shutdown(&self) -> rpc::Result<()> {
        self.shutdown_trigger.initiate();
        Ok(())
    }

    fn version(&self) -> rpc::Result<String> {
        Ok(env!("CARGO_PKG_VERSION").into())
    }
}<|MERGE_RESOLUTION|>--- conflicted
+++ resolved
@@ -32,16 +32,12 @@
     // Chainstate subsystem
     let chainstate = manager.add_subsystem(
         "chainstate",
-<<<<<<< HEAD
-        chainstate::make_chainstate(Arc::clone(&chain_config), storage.clone(), None, None)?,
-=======
         chainstate::make_chainstate(
             Arc::clone(&chain_config),
             storage.clone(),
             None,
             Default::default(),
         )?,
->>>>>>> a0da4318
     );
 
     // P2P subsystem
